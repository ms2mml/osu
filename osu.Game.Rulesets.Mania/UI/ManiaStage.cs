--- conflicted
+++ resolved
@@ -23,24 +23,12 @@
     /// <summary>
     /// A collection of <see cref="Column"/>s.
     /// </summary>
-<<<<<<< HEAD
     public class ManiaStage : ScrollingPlayfield
     {
         public const float HIT_TARGET_POSITION = 50;
 
-        /// <summary>
-        /// Whether this playfield should be inverted. This flips everything inside the playfield.
-        /// </summary>
-        public readonly Bindable<bool> Inverted = new Bindable<bool>(true);
 
         public bool DisplayJudgements = true;
-
-=======
-    internal class ManiaStage : ManiaScrollingPlayfield
-    {
-        public const float HIT_TARGET_POSITION = 50;
-
->>>>>>> 9ee54dab
         public IReadOnlyList<Column> Columns => columnFlow.Children;
         private readonly FillFlowContainer<Column> columnFlow;
 
