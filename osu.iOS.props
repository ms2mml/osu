<Project>
  <PropertyGroup>
    <LangVersion>8.0</LangVersion>
    <ProjectTypeGuids>{FEACFBD2-3405-455C-9665-78FE426C6842};{FAE04EC0-301F-11D3-BF4B-00C04F79EFBC}</ProjectTypeGuids>
    <IPhoneResourcePrefix>Resources</IPhoneResourcePrefix>
    <RestoreProjectStyle>PackageReference</RestoreProjectStyle>
    <DefaultMtouchExtraArgs>--nolinkaway</DefaultMtouchExtraArgs>
    <DefaultMtouchGccFlags>-lstdc++ -lbz2 -framework AudioToolbox -framework AVFoundation -framework CoreMedia -framework VideoToolbox -framework SystemConfiguration -framework CFNetwork -framework Accelerate</DefaultMtouchGccFlags>
    <OutputPath>bin\$(Platform)\$(Configuration)</OutputPath>
    <MtouchI18n>cjk,mideast,other,rare,west</MtouchI18n>
    <OptimizePNGs>false</OptimizePNGs>
    <MtouchExtraArgs>$(DefaultMtouchExtraArgs) -gcc_flags "$(DefaultMtouchGccFlags)"</MtouchExtraArgs>
    <MtouchHttpClientHandler>NSUrlSessionHandler</MtouchHttpClientHandler>
    <MtouchVerbosity></MtouchVerbosity>
    <CodesignKey>iPhone Developer</CodesignKey>
    <AutoGenerateBindingRedirects>true</AutoGenerateBindingRedirects>
  </PropertyGroup>
  <PropertyGroup Condition="'$(Configuration)' == 'Debug'">
    <DebugSymbols>true</DebugSymbols>
    <DebugType>full</DebugType>
    <Optimize>false</Optimize>
    <DefineConstants>DEBUG;ENABLE_TEST_CLOUD;</DefineConstants>
    <MtouchDebug>true</MtouchDebug>
    <MtouchNoSymbolStrip>true</MtouchNoSymbolStrip>
  </PropertyGroup>
  <PropertyGroup Condition="'$(Configuration)' == 'Release'">
    <DebugType>pdbonly</DebugType>
    <Optimize>true</Optimize>
  </PropertyGroup>
  <PropertyGroup Condition="'$(Platform)' == 'iPhoneSimulator'">
    <MtouchArch>x86_64</MtouchArch>
    <MtouchLink>None</MtouchLink>
  </PropertyGroup>
  <PropertyGroup Condition="'$(Platform)' == 'iPhone'">
    <MtouchFloat32>true</MtouchFloat32>
    <MtouchLink>SdkOnly</MtouchLink>
    <MtouchArch>ARM64</MtouchArch>
    <CodesignEntitlements>Entitlements.plist</CodesignEntitlements>
  </PropertyGroup>
  <PropertyGroup Condition=" '$(Configuration)|$(Platform)' == 'Debug|iPhoneSimulator' ">
    <MtouchFastDev>true</MtouchFastDev>
    <IOSDebuggerPort>25823</IOSDebuggerPort>
    <DeviceSpecificBuild>false</DeviceSpecificBuild>
  </PropertyGroup>
  <PropertyGroup Condition=" '$(Configuration)|$(Platform)' == 'Release|iPhoneSimulator' ">
    <MtouchNoSymbolStrip>true</MtouchNoSymbolStrip>
  </PropertyGroup>
  <PropertyGroup Condition=" '$(Configuration)|$(Platform)' == 'Debug|iPhone' ">
    <DeviceSpecificBuild>true</DeviceSpecificBuild>
    <IOSDebuggerPort>28126</IOSDebuggerPort>
  </PropertyGroup>
  <ItemGroup>
    <NativeReference Include="$(OutputPath)\libbass.a;$(OutputPath)\libbass_fx.a">
      <Kind>Static</Kind>
      <SmartLink>False</SmartLink>
      <ForceLoad>True</ForceLoad>
    </NativeReference>
    <NativeReference Include="$(OutputPath)\libavcodec.a;$(OutputPath)\libavdevice.a;$(OutputPath)\libavfilter.a;$(OutputPath)\libavformat.a;$(OutputPath)\libavutil.a;$(OutputPath)\libswresample.a;$(OutputPath)\libswscale.a">
      <Kind>Static</Kind>
      <SmartLink>False</SmartLink>
      <ForceLoad>True</ForceLoad>
    </NativeReference>
  </ItemGroup>
  <ItemGroup>
    <Reference Include="System" />
    <Reference Include="System.Xml" />
    <Reference Include="System.Core" />
    <Reference Include="Xamarin.iOS" />
    <Reference Include="mscorlib" />
    <Reference Include="System.Net.Http" />
  </ItemGroup>
  <ItemGroup Label="Package References">
<<<<<<< HEAD
    <PackageReference Include="ppy.osu.Framework.iOS" Version="2020.507.0" />
=======
    <PackageReference Include="ppy.osu.Framework.iOS" Version="2020.508.1" />
>>>>>>> 48f93adb
    <PackageReference Include="ppy.osu.Game.Resources" Version="2020.427.0" />
  </ItemGroup>
  <!-- Xamarin.iOS does not automatically handle transitive dependencies from NuGet packages. -->
  <ItemGroup Label="Transitive Dependencies">
    <PackageReference Include="DiffPlex" Version="1.6.1" />
    <PackageReference Include="Humanizer" Version="2.8.11" />
    <PackageReference Include="Microsoft.EntityFrameworkCore.Sqlite" Version="2.2.6" />
    <PackageReference Include="Microsoft.EntityFrameworkCore.Sqlite.Core" Version="2.2.6" />
    <PackageReference Include="Newtonsoft.Json" Version="12.0.3" />
<<<<<<< HEAD
    <PackageReference Include="ppy.osu.Framework" Version="2020.507.0" />
=======
    <PackageReference Include="ppy.osu.Framework" Version="2020.508.1" />
>>>>>>> 48f93adb
    <PackageReference Include="SharpCompress" Version="0.25.0" />
    <PackageReference Include="NUnit" Version="3.12.0" />
    <PackageReference Include="SharpRaven" Version="2.4.0" />
    <PackageReference Include="System.ComponentModel.Annotations" Version="4.7.0" />
    <PackageReference Include="ppy.osu.Framework.NativeLibs" Version="2020.213.0" ExcludeAssets="all" />
  </ItemGroup>
</Project><|MERGE_RESOLUTION|>--- conflicted
+++ resolved
@@ -70,11 +70,7 @@
     <Reference Include="System.Net.Http" />
   </ItemGroup>
   <ItemGroup Label="Package References">
-<<<<<<< HEAD
-    <PackageReference Include="ppy.osu.Framework.iOS" Version="2020.507.0" />
-=======
     <PackageReference Include="ppy.osu.Framework.iOS" Version="2020.508.1" />
->>>>>>> 48f93adb
     <PackageReference Include="ppy.osu.Game.Resources" Version="2020.427.0" />
   </ItemGroup>
   <!-- Xamarin.iOS does not automatically handle transitive dependencies from NuGet packages. -->
@@ -84,11 +80,7 @@
     <PackageReference Include="Microsoft.EntityFrameworkCore.Sqlite" Version="2.2.6" />
     <PackageReference Include="Microsoft.EntityFrameworkCore.Sqlite.Core" Version="2.2.6" />
     <PackageReference Include="Newtonsoft.Json" Version="12.0.3" />
-<<<<<<< HEAD
-    <PackageReference Include="ppy.osu.Framework" Version="2020.507.0" />
-=======
     <PackageReference Include="ppy.osu.Framework" Version="2020.508.1" />
->>>>>>> 48f93adb
     <PackageReference Include="SharpCompress" Version="0.25.0" />
     <PackageReference Include="NUnit" Version="3.12.0" />
     <PackageReference Include="SharpRaven" Version="2.4.0" />
