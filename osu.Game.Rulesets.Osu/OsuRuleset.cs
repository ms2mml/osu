﻿// Copyright (c) ppy Pty Ltd <contact@ppy.sh>. Licensed under the MIT Licence.
// See the LICENCE file in the repository root for full licence text.

using osu.Game.Beatmaps;
using osu.Game.Graphics;
using osu.Game.Rulesets.Mods;
using osu.Game.Rulesets.Osu.Mods;
using osu.Game.Rulesets.Osu.UI;
using osu.Game.Rulesets.UI;
using System.Collections.Generic;
using osu.Framework.Graphics;
using osu.Framework.Graphics.Sprites;
using osu.Game.Overlays.Settings;
using osu.Framework.Input.Bindings;
using osu.Game.Rulesets.Osu.Edit;
using osu.Game.Rulesets.Edit;
using osu.Game.Rulesets.Osu.Objects;
using osu.Game.Rulesets.Osu.Replays;
using osu.Game.Rulesets.Replays.Types;
using osu.Game.Beatmaps.Legacy;
using osu.Game.Configuration;
using osu.Game.Rulesets.Configuration;
using osu.Game.Rulesets.Difficulty;
using osu.Game.Rulesets.Osu.Beatmaps;
using osu.Game.Rulesets.Osu.Configuration;
using osu.Game.Rulesets.Osu.Difficulty;
using osu.Game.Scoring;

namespace osu.Game.Rulesets.Osu
{
    public class OsuRuleset : Ruleset
    {
        public override DrawableRuleset CreateDrawableRulesetWith(WorkingBeatmap beatmap, IReadOnlyList<Mod> mods) => new DrawableOsuRuleset(this, beatmap, mods);
        public override IBeatmapConverter CreateBeatmapConverter(IBeatmap beatmap) => new OsuBeatmapConverter(beatmap);
        public override IBeatmapProcessor CreateBeatmapProcessor(IBeatmap beatmap) => new OsuBeatmapProcessor(beatmap);

        public override IEnumerable<KeyBinding> GetDefaultKeyBindings(int variant = 0) => new[]
        {
            new KeyBinding(InputKey.Z, OsuAction.LeftButton),
            new KeyBinding(InputKey.X, OsuAction.RightButton),
            new KeyBinding(InputKey.MouseLeft, OsuAction.LeftButton),
            new KeyBinding(InputKey.MouseRight, OsuAction.RightButton),
        };

        public override IEnumerable<Mod> ConvertLegacyMods(LegacyMods mods)
        {
            if (mods.HasFlag(LegacyMods.Nightcore))
                yield return new OsuModNightcore();
            else if (mods.HasFlag(LegacyMods.DoubleTime))
                yield return new OsuModDoubleTime();

            if (mods.HasFlag(LegacyMods.Autopilot))
                yield return new OsuModAutopilot();

            if (mods.HasFlag(LegacyMods.Autoplay))
                yield return new OsuModAutoplay();

            if (mods.HasFlag(LegacyMods.Easy))
                yield return new OsuModEasy();

            if (mods.HasFlag(LegacyMods.Flashlight))
                yield return new OsuModFlashlight();

            if (mods.HasFlag(LegacyMods.HalfTime))
                yield return new OsuModHalfTime();

            if (mods.HasFlag(LegacyMods.HardRock))
                yield return new OsuModHardRock();

            if (mods.HasFlag(LegacyMods.Hidden))
                yield return new OsuModHidden();

            if (mods.HasFlag(LegacyMods.NoFail))
                yield return new OsuModNoFail();

            if (mods.HasFlag(LegacyMods.Perfect))
                yield return new OsuModPerfect();

            if (mods.HasFlag(LegacyMods.Relax))
                yield return new OsuModRelax();

            if (mods.HasFlag(LegacyMods.SpunOut))
                yield return new OsuModSpunOut();

            if (mods.HasFlag(LegacyMods.SuddenDeath))
                yield return new OsuModSuddenDeath();

            if (mods.HasFlag(LegacyMods.Target))
                yield return new OsuModTarget();

            if (mods.HasFlag(LegacyMods.TouchDevice))
                yield return new OsuModTouchDevice();
        }

        public override IEnumerable<Mod> GetModsFor(ModType type)
        {
            switch (type)
            {
                case ModType.DifficultyReduction:
                    return new Mod[]
                    {
                        new OsuModEasy(),
                        new OsuModNoFail(),
                        new MultiMod(new OsuModHalfTime(), new OsuModDaycore()),
                        new OsuModSpunOut(),
                    };

                case ModType.DifficultyIncrease:
                    return new Mod[]
                    {
                        new OsuModHardRock(),
                        new MultiMod(new OsuModSuddenDeath(), new OsuModPerfect()),
                        new MultiMod(new OsuModDoubleTime(), new OsuModNightcore()),
                        new OsuModHidden(),
                        new MultiMod(new OsuModFlashlight(), new OsuModBlinds()),
                    };

                case ModType.Conversion:
                    return new Mod[]
                    {
                        new OsuModTarget(),
                    };

                case ModType.Automation:
                    return new Mod[]
                    {
                        new MultiMod(new OsuModAutoplay(), new ModCinema()),
                        new OsuModRelax(),
                        new OsuModAutopilot(),
                    };

                case ModType.Fun:
                    return new Mod[]
                    {
                        new OsuModTransform(),
                        new OsuModWiggle(),
<<<<<<< HEAD
                        new OsuModDeflate(),
=======
                        new OsuModGrow(),
                        new MultiMod(new ModWindUp<OsuHitObject>(), new ModWindDown<OsuHitObject>()),
>>>>>>> e5d3f062
                    };

                default:
                    return new Mod[] { };
            }
        }

        public override Drawable CreateIcon() => new SpriteIcon { Icon = OsuIcon.RulesetOsu };

        public override DifficultyCalculator CreateDifficultyCalculator(WorkingBeatmap beatmap) => new OsuDifficultyCalculator(this, beatmap);

        public override PerformanceCalculator CreatePerformanceCalculator(WorkingBeatmap beatmap, ScoreInfo score) => new OsuPerformanceCalculator(this, beatmap, score);

        public override HitObjectComposer CreateHitObjectComposer() => new OsuHitObjectComposer(this);

        public override string Description => "osu!";

        public override string ShortName => "osu";

        public override RulesetSettingsSubsection CreateSettings() => new OsuSettingsSubsection(this);

        public override int? LegacyID => 0;

        public override IConvertibleReplayFrame CreateConvertibleReplayFrame() => new OsuReplayFrame();

        public override IRulesetConfigManager CreateConfig(SettingsStore settings) => new OsuRulesetConfigManager(settings, RulesetInfo);

        public OsuRuleset(RulesetInfo rulesetInfo = null)
            : base(rulesetInfo)
        {
        }
    }
}<|MERGE_RESOLUTION|>--- conflicted
+++ resolved
@@ -134,12 +134,8 @@
                     {
                         new OsuModTransform(),
                         new OsuModWiggle(),
-<<<<<<< HEAD
-                        new OsuModDeflate(),
-=======
-                        new OsuModGrow(),
+                        new MultiMod(new OsuModGrow(), new OsuModDeflate()),
                         new MultiMod(new ModWindUp<OsuHitObject>(), new ModWindDown<OsuHitObject>()),
->>>>>>> e5d3f062
                     };
 
                 default:
