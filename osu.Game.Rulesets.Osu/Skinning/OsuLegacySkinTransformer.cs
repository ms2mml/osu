--- conflicted
+++ resolved
@@ -104,17 +104,11 @@
                         };
 
                 case OsuSkinComponents.SpinnerBody:
-<<<<<<< HEAD
-                    if (Source.GetTexture("spinner-top") != null)
-                        return new LegacyNewStyleSpinner();
-                    else if (Source.GetTexture("spinner-background") != null)
-=======
                     bool hasBackground = Source.GetTexture("spinner-background") != null;
 
                     if (Source.GetTexture("spinner-top") != null && !hasBackground)
                         return new LegacyNewStyleSpinner();
                     else if (hasBackground)
->>>>>>> 15a00823
                         return new LegacyOldStyleSpinner();
 
                     return null;
