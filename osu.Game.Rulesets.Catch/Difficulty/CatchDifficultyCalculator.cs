--- conflicted
+++ resolved
@@ -29,44 +29,15 @@
         {
             var catcher = new CatcherArea.Catcher(beatmap.BeatmapInfo.BaseDifficulty);
             halfCatchWidth = catcher.CatchWidth * 0.5f;
+
+            // We're only using 80% of the catcher's width to simulate imperfect gameplay.
+            halfCatchWidth *= 0.8f;
         }
 
         protected override DifficultyAttributes CreateDifficultyAttributes(IBeatmap beatmap, Mod[] mods, Skill[] skills, double clockRate)
         {
-<<<<<<< HEAD
-            if (!beatmap.HitObjects.Any())
-                return new CatchDifficultyAttributes(mods, 0);
-
-            var catcher = new CatcherArea.Catcher(beatmap.BeatmapInfo.BaseDifficulty);
-            float halfCatchWidth = catcher.CatchWidth * 0.5f;
-
-            // We're only using 80% of the catcher's width to simulate imperfect gameplay.
-            halfCatchWidth *= 0.8f;
-
-            var difficultyHitObjects = new List<CatchDifficultyHitObject>();
-
-            foreach (var hitObject in beatmap.HitObjects)
-            {
-                switch (hitObject)
-                {
-                    // We want to only consider fruits that contribute to the combo. Droplets are addressed as accuracy and spinners are not relevant for "skill" calculations.
-                    case Fruit fruit:
-                        difficultyHitObjects.Add(new CatchDifficultyHitObject(fruit, halfCatchWidth));
-                        break;
-                    case JuiceStream _:
-                        difficultyHitObjects.AddRange(hitObject.NestedHitObjects.OfType<CatchHitObject>().Where(o => !(o is TinyDroplet)).Select(o => new CatchDifficultyHitObject(o, halfCatchWidth)));
-                        break;
-                }
-            }
-
-            difficultyHitObjects.Sort((a, b) => a.BaseHitObject.StartTime.CompareTo(b.BaseHitObject.StartTime));
-
-            if (!calculateStrainValues(difficultyHitObjects, timeRate))
-                return new CatchDifficultyAttributes(mods, 0);
-=======
             if (beatmap.HitObjects.Count == 0)
                 return new CatchDifficultyAttributes { Mods = mods };
->>>>>>> 5ac1288f
 
             // this is the same as osu!, so there's potential to share the implementation... maybe
             double preempt = BeatmapDifficulty.DifficultyRange(beatmap.BeatmapInfo.BaseDifficulty.ApproachRate, 1800, 1200, 450) / clockRate;
