﻿// Copyright (c) ppy Pty Ltd <contact@ppy.sh>. Licensed under the MIT Licence.
// See the LICENCE file in the repository root for full licence text.

using osu.Game.Rulesets.Judgements;
using osu.Game.Rulesets.Objects.Types;
using osu.Game.Rulesets.Scoring;

namespace osu.Game.Rulesets.Catch.Judgements
{
    public class CatchJudgement : Judgement
    {
        public override HitResult MaxResult => HitResult.Perfect;

        protected override int NumericResultFor(HitResult result)
        {
            switch (result)
            {
                default:
                    return 0;

                case HitResult.Perfect:
                    return 300;
            }
        }

        protected override double HealthIncreaseFor(HitResult result)
        {
            switch (result)
            {
                default:
<<<<<<< HEAD
                    return 0;

=======
                    return -0.02;
>>>>>>> 5cf7e460
                case HitResult.Perfect:
                    return 0.01;
            }
        }

        /// <summary>
        /// Whether fruit on the platter should explode or drop.
        /// Note that this is only checked if the owning object is also <see cref="IHasComboInformation.LastInCombo" />
        /// </summary>
        public virtual bool ShouldExplodeFor(JudgementResult result) => result.IsHit;
    }
}<|MERGE_RESOLUTION|>--- conflicted
+++ resolved
@@ -28,12 +28,8 @@
             switch (result)
             {
                 default:
-<<<<<<< HEAD
-                    return 0;
+                    return -0.02;
 
-=======
-                    return -0.02;
->>>>>>> 5cf7e460
                 case HitResult.Perfect:
                     return 0.01;
             }
