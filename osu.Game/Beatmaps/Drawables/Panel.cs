--- conflicted
+++ resolved
@@ -1,196 +1,178 @@
-﻿// Copyright (c) 2007-2017 ppy Pty Ltd <contact@ppy.sh>.
-// Licensed under the MIT Licence - https://raw.githubusercontent.com/ppy/osu/master/LICENCE
-
-using System;
-using osu.Framework;
-<<<<<<< HEAD
-using osu.Framework.Audio;
-using osu.Framework.Audio.Sample;
-=======
-using osu.Framework.Allocation;
->>>>>>> 90e1f166
-using osu.Framework.Graphics;
-using osu.Framework.Graphics.Containers;
-using osu.Framework.Input;
-using OpenTK;
-using OpenTK.Graphics;
-using osu.Framework.Extensions.Color4Extensions;
-<<<<<<< HEAD
-using osu.Framework.MathUtils;
-=======
-using osu.Framework.Graphics.Shapes;
-using osu.Game.Graphics;
->>>>>>> 90e1f166
-
-namespace osu.Game.Beatmaps.Drawables
-{
-    public class Panel : Container, IStateful<PanelSelectedState>
-    {
-        public const float MAX_HEIGHT = 80;
-
-        public event Action<PanelSelectedState> StateChanged;
-
-        public override bool RemoveWhenNotAlive => false;
-
-        private readonly Container nestedContainer;
-
-        private readonly Container borderContainer;
-
-        private readonly Box hoverLayer;
-
-        protected override Container<Drawable> Content => nestedContainer;
-
-        protected Panel()
-        {
-            Height = MAX_HEIGHT;
-            RelativeSizeAxes = Axes.X;
-
-            AddInternal(borderContainer = new Container
-            {
-                RelativeSizeAxes = Axes.Both,
-                Masking = true,
-                CornerRadius = 10,
-                BorderColour = new Color4(221, 255, 255, 255),
-                Children = new Drawable[]
-                {
-                    nestedContainer = new Container
-                    {
-                        RelativeSizeAxes = Axes.Both,
-                    },
-                    hoverLayer = new Box
-                    {
-                        RelativeSizeAxes = Axes.Both,
-                        Alpha = 0,
-                        Blending = BlendingMode.Additive,
-                    },
-                }
-            });
-
-            Alpha = 0;
-        }
-
-<<<<<<< HEAD
-        private SampleChannel sampleHover;
-
-        protected override bool OnHover(InputState state)
-        {
-            sampleHover?.Play();
-            return base.OnHover(state);
-        }
-
-        [BackgroundDependencyLoader]
-        private void load(AudioManager audio, OsuColour colours)
-        {
-            sampleHover = audio.Sample.Get($@"SongSelect/song-ping-variation-{RNG.Next(1, 5)}");
-=======
-
-        protected override bool OnHover(InputState state)
-        {
-            hoverLayer.FadeIn(100, Easing.OutQuint);
-
-            return base.OnHover(state);
-        }
-
-        protected override void OnHoverLost(InputState state)
-        {
-            hoverLayer.FadeOut(1000, Easing.OutQuint);
-            base.OnHoverLost(state);
-        }
-
-        [BackgroundDependencyLoader]
-        private void load(OsuColour colours)
-        {
-            hoverLayer.Colour = colours.Blue.Opacity(0.1f);
->>>>>>> 90e1f166
-        }
-
-        public void SetMultiplicativeAlpha(float alpha)
-        {
-            borderContainer.Alpha = alpha;
-        }
-
-        protected override void LoadComplete()
-        {
-            base.LoadComplete();
-            ApplyState();
-        }
-
-        protected virtual void ApplyState(PanelSelectedState last = PanelSelectedState.Hidden)
-        {
-            if (!IsLoaded) return;
-
-            switch (state)
-            {
-                case PanelSelectedState.Hidden:
-                case PanelSelectedState.NotSelected:
-                    Deselected();
-                    break;
-                case PanelSelectedState.Selected:
-                    Selected();
-                    break;
-            }
-
-            if (state == PanelSelectedState.Hidden)
-                this.FadeOut(300, Easing.OutQuint);
-            else
-                this.FadeIn(250);
-        }
-
-        private PanelSelectedState state = PanelSelectedState.NotSelected;
-
-        public PanelSelectedState State
-        {
-            get { return state; }
-
-            set
-            {
-                if (state == value)
-                    return;
-
-                var last = state;
-                state = value;
-
-                ApplyState(last);
-
-                StateChanged?.Invoke(State);
-            }
-        }
-
-        protected virtual void Selected()
-        {
-            borderContainer.BorderThickness = 2.5f;
-            borderContainer.EdgeEffect = new EdgeEffectParameters
-            {
-                Type = EdgeEffectType.Glow,
-                Colour = new Color4(130, 204, 255, 150),
-                Radius = 20,
-                Roundness = 10,
-            };
-        }
-
-        protected virtual void Deselected()
-        {
-            borderContainer.BorderThickness = 0;
-            borderContainer.EdgeEffect = new EdgeEffectParameters
-            {
-                Type = EdgeEffectType.Shadow,
-                Offset = new Vector2(1),
-                Radius = 10,
-                Colour = Color4.Black.Opacity(100),
-            };
-        }
-
-        protected override bool OnClick(InputState state)
-        {
-            State = PanelSelectedState.Selected;
-            return true;
-        }
-    }
-
-    public enum PanelSelectedState
-    {
-        Hidden,
-        NotSelected,
-        Selected
-    }
-}
+﻿// Copyright (c) 2007-2017 ppy Pty Ltd <contact@ppy.sh>.
+// Licensed under the MIT Licence - https://raw.githubusercontent.com/ppy/osu/master/LICENCE
+
+using System;
+using osu.Framework;
+using osu.Framework.Audio;
+using osu.Framework.Audio.Sample;
+using osu.Framework.Allocation;
+using osu.Framework.Graphics;
+using osu.Framework.Graphics.Containers;
+using osu.Framework.Input;
+using OpenTK;
+using OpenTK.Graphics;
+using osu.Framework.Extensions.Color4Extensions;
+using osu.Framework.MathUtils;
+using osu.Framework.Graphics.Shapes;
+using osu.Game.Graphics;
+
+namespace osu.Game.Beatmaps.Drawables
+{
+    public class Panel : Container, IStateful<PanelSelectedState>
+    {
+        public const float MAX_HEIGHT = 80;
+
+        public event Action<PanelSelectedState> StateChanged;
+
+        public override bool RemoveWhenNotAlive => false;
+
+        private readonly Container nestedContainer;
+
+        private readonly Container borderContainer;
+
+        private readonly Box hoverLayer;
+
+        protected override Container<Drawable> Content => nestedContainer;
+
+        protected Panel()
+        {
+            Height = MAX_HEIGHT;
+            RelativeSizeAxes = Axes.X;
+
+            AddInternal(borderContainer = new Container
+            {
+                RelativeSizeAxes = Axes.Both,
+                Masking = true,
+                CornerRadius = 10,
+                BorderColour = new Color4(221, 255, 255, 255),
+                Children = new Drawable[]
+                {
+                    nestedContainer = new Container
+                    {
+                        RelativeSizeAxes = Axes.Both,
+                    },
+                    hoverLayer = new Box
+                    {
+                        RelativeSizeAxes = Axes.Both,
+                        Alpha = 0,
+                        Blending = BlendingMode.Additive,
+                    },
+                }
+            });
+
+            Alpha = 0;
+        }
+
+        private SampleChannel sampleHover;
+
+        [BackgroundDependencyLoader]
+        private void load(AudioManager audio, OsuColour colours)
+        {
+            sampleHover = audio.Sample.Get($@"SongSelect/song-ping-variation-{RNG.Next(1, 5)}");
+            hoverLayer.Colour = colours.Blue.Opacity(0.1f);
+        }
+
+        protected override bool OnHover(InputState state)
+        {
+            sampleHover?.Play();
+
+            hoverLayer.FadeIn(100, Easing.OutQuint);
+            return base.OnHover(state);
+        }
+
+        protected override void OnHoverLost(InputState state)
+        {
+            hoverLayer.FadeOut(1000, Easing.OutQuint);
+            base.OnHoverLost(state);
+        }
+
+        public void SetMultiplicativeAlpha(float alpha)
+        {
+            borderContainer.Alpha = alpha;
+        }
+
+        protected override void LoadComplete()
+        {
+            base.LoadComplete();
+            ApplyState();
+        }
+
+        protected virtual void ApplyState(PanelSelectedState last = PanelSelectedState.Hidden)
+        {
+            if (!IsLoaded) return;
+
+            switch (state)
+            {
+                case PanelSelectedState.Hidden:
+                case PanelSelectedState.NotSelected:
+                    Deselected();
+                    break;
+                case PanelSelectedState.Selected:
+                    Selected();
+                    break;
+            }
+
+            if (state == PanelSelectedState.Hidden)
+                this.FadeOut(300, Easing.OutQuint);
+            else
+                this.FadeIn(250);
+        }
+
+        private PanelSelectedState state = PanelSelectedState.NotSelected;
+
+        public PanelSelectedState State
+        {
+            get { return state; }
+
+            set
+            {
+                if (state == value)
+                    return;
+
+                var last = state;
+                state = value;
+
+                ApplyState(last);
+
+                StateChanged?.Invoke(State);
+            }
+        }
+
+        protected virtual void Selected()
+        {
+            borderContainer.BorderThickness = 2.5f;
+            borderContainer.EdgeEffect = new EdgeEffectParameters
+            {
+                Type = EdgeEffectType.Glow,
+                Colour = new Color4(130, 204, 255, 150),
+                Radius = 20,
+                Roundness = 10,
+            };
+        }
+
+        protected virtual void Deselected()
+        {
+            borderContainer.BorderThickness = 0;
+            borderContainer.EdgeEffect = new EdgeEffectParameters
+            {
+                Type = EdgeEffectType.Shadow,
+                Offset = new Vector2(1),
+                Radius = 10,
+                Colour = Color4.Black.Opacity(100),
+            };
+        }
+
+        protected override bool OnClick(InputState state)
+        {
+            State = PanelSelectedState.Selected;
+            return true;
+        }
+    }
+
+    public enum PanelSelectedState
+    {
+        Hidden,
+        NotSelected,
+        Selected
+    }
+}