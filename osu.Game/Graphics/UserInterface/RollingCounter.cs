﻿// Copyright (c) ppy Pty Ltd <contact@ppy.sh>. Licensed under the MIT Licence.
// See the LICENCE file in the repository root for full licence text.

using osu.Framework.Graphics;
using osu.Framework.Graphics.Containers;
using osu.Framework.Graphics.Sprites;
using osu.Game.Graphics.Sprites;
using System;
using System.Collections.Generic;
using osu.Framework.Allocation;
using osu.Framework.Bindables;

namespace osu.Game.Graphics.UserInterface
{
    public abstract class RollingCounter<T> : Container
        where T : struct, IEquatable<T>
    {
        /// <summary>
        /// The current value.
        /// </summary>
        public Bindable<T> Current = new Bindable<T>();

        private SpriteText displayedCountSpriteText;

        /// <summary>
        /// If true, the roll-up duration will be proportional to change in value.
        /// </summary>
        protected virtual bool IsRollingProportional => false;

        /// <summary>
        /// If IsRollingProportional = false, duration in milliseconds for the counter roll-up animation for each
        /// element; else duration in milliseconds for the counter roll-up animation in total.
        /// </summary>
        protected virtual double RollingDuration => 0;

        /// <summary>
        /// Easing for the counter rollover animation.
        /// </summary>
        protected virtual Easing RollingEasing => Easing.OutQuint;

        private T displayedCount;

        /// <summary>
        /// Value shown at the current moment.
        /// </summary>
        public virtual T DisplayedCount
        {
            get => displayedCount;
            set
            {
                if (EqualityComparer<T>.Default.Equals(displayedCount, value))
                    return;

                displayedCount = value;
                if (displayedCountSpriteText != null)
                    displayedCountSpriteText.Text = FormatCount(value);
            }
        }

        public abstract void Increment(T amount);

<<<<<<< HEAD
        private float textSize = 40f;

        public float TextSize
        {
            get => displayedCountSpriteText?.Font.Size ?? textSize;
            set
            {
                if (TextSize == value)
                    return;

                textSize = value;
                if (displayedCountSpriteText != null)
                    displayedCountSpriteText.Font = displayedCountSpriteText.Font.With(size: value);
            }
        }

        private Color4 accentColour;

        public Color4 AccentColour
        {
            get => displayedCountSpriteText?.Colour ?? accentColour;
            set
            {
                if (AccentColour == value)
                    return;

                accentColour = value;
                if (displayedCountSpriteText != null)
                    displayedCountSpriteText.Colour = value;
            }
        }

=======
>>>>>>> 0295ae29
        /// <summary>
        /// Skeleton of a numeric counter which value rolls over time.
        /// </summary>
        protected RollingCounter()
        {
            AutoSizeAxes = Axes.Both;

            Current.ValueChanged += val =>
            {
                if (IsLoaded)
                    TransformCount(DisplayedCount, val.NewValue);
            };
        }

        [BackgroundDependencyLoader]
        private void load()
        {
            displayedCountSpriteText = CreateSpriteText();
<<<<<<< HEAD
            displayedCountSpriteText.Text = FormatCount(displayedCount);
=======
            displayedCountSpriteText.Text = FormatCount(DisplayedCount);
>>>>>>> 0295ae29
            Child = displayedCountSpriteText;
        }

        /// <summary>
        /// Sets count value, bypassing rollover animation.
        /// </summary>
        /// <param name="count">New count value.</param>
        public virtual void SetCountWithoutRolling(T count)
        {
            Current.Value = count;
            StopRolling();
        }

        /// <summary>
        /// Stops rollover animation, forcing the displayed count to be the actual count.
        /// </summary>
        public virtual void StopRolling()
        {
            FinishTransforms(false, nameof(DisplayedCount));
            DisplayedCount = Current.Value;
        }

        /// <summary>
        /// Resets count to default value.
        /// </summary>
        public virtual void ResetCount()
        {
            SetCountWithoutRolling(default);
        }

        /// <summary>
        /// Calculates the duration of the roll-up animation by using the difference between the current visible value
        /// and the new final value.
        /// </summary>
        /// <remarks>
        /// To be used in conjunction with IsRollingProportional = true.
        /// Unless a derived class needs to have a proportional rolling, it is not necessary to override this function.
        /// </remarks>
        /// <param name="currentValue">Current visible value.</param>
        /// <param name="newValue">New final value.</param>
        /// <returns>Calculated rollover duration in milliseconds.</returns>
        protected virtual double GetProportionalDuration(T currentValue, T newValue)
        {
            return RollingDuration;
        }

        /// <summary>
        /// Used to format counts.
        /// </summary>
        /// <param name="count">Count to format.</param>
        /// <returns>Count formatted as a string.</returns>
        protected virtual string FormatCount(T count)
        {
            return count.ToString();
        }

        /// <summary>
        /// Called when the count is updated to add a transformer that changes the value of the visible count (i.e.
        /// implement the rollover animation).
        /// </summary>
        /// <param name="currentValue">Count value before modification.</param>
        /// <param name="newValue">Expected count value after modification.</param>
        protected virtual void TransformCount(T currentValue, T newValue)
        {
            double rollingTotalDuration =
                IsRollingProportional
                    ? GetProportionalDuration(currentValue, newValue)
                    : RollingDuration;

            this.TransformTo(nameof(DisplayedCount), newValue, rollingTotalDuration, RollingEasing);
        }

        protected virtual OsuSpriteText CreateSpriteText() => new OsuSpriteText
        {
<<<<<<< HEAD
            Font = OsuFont.Numeric.With(size: textSize),
            Colour = accentColour,
=======
            Font = OsuFont.Numeric.With(size: 40f),
>>>>>>> 0295ae29
        };
    }
}<|MERGE_RESOLUTION|>--- conflicted
+++ resolved
@@ -59,41 +59,6 @@
 
         public abstract void Increment(T amount);
 
-<<<<<<< HEAD
-        private float textSize = 40f;
-
-        public float TextSize
-        {
-            get => displayedCountSpriteText?.Font.Size ?? textSize;
-            set
-            {
-                if (TextSize == value)
-                    return;
-
-                textSize = value;
-                if (displayedCountSpriteText != null)
-                    displayedCountSpriteText.Font = displayedCountSpriteText.Font.With(size: value);
-            }
-        }
-
-        private Color4 accentColour;
-
-        public Color4 AccentColour
-        {
-            get => displayedCountSpriteText?.Colour ?? accentColour;
-            set
-            {
-                if (AccentColour == value)
-                    return;
-
-                accentColour = value;
-                if (displayedCountSpriteText != null)
-                    displayedCountSpriteText.Colour = value;
-            }
-        }
-
-=======
->>>>>>> 0295ae29
         /// <summary>
         /// Skeleton of a numeric counter which value rolls over time.
         /// </summary>
@@ -112,11 +77,7 @@
         private void load()
         {
             displayedCountSpriteText = CreateSpriteText();
-<<<<<<< HEAD
-            displayedCountSpriteText.Text = FormatCount(displayedCount);
-=======
             displayedCountSpriteText.Text = FormatCount(DisplayedCount);
->>>>>>> 0295ae29
             Child = displayedCountSpriteText;
         }
 
@@ -191,12 +152,7 @@
 
         protected virtual OsuSpriteText CreateSpriteText() => new OsuSpriteText
         {
-<<<<<<< HEAD
-            Font = OsuFont.Numeric.With(size: textSize),
-            Colour = accentColour,
-=======
             Font = OsuFont.Numeric.With(size: 40f),
->>>>>>> 0295ae29
         };
     }
 }