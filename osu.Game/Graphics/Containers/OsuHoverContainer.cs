﻿// Copyright (c) ppy Pty Ltd <contact@ppy.sh>. Licensed under the MIT Licence.
// See the LICENCE file in the repository root for full licence text.

using System.Collections.Generic;
using osuTK.Graphics;
using osu.Framework.Allocation;
using osu.Framework.Extensions.IEnumerableExtensions;
using osu.Framework.Graphics;
using osu.Framework.Input.Events;

namespace osu.Game.Graphics.Containers
{
    public class OsuHoverContainer : OsuClickableContainer
    {
        protected Color4 HoverColour;

        protected Color4 IdleColour = Color4.White;

        protected virtual IEnumerable<Drawable> EffectTargets => new[] { Content };

        protected override bool OnHover(HoverEvent e)
        {
            EffectTargets.ForEach(d => d.FadeColour(HoverColour, 500, Easing.OutQuint));
            return base.OnHover(e);
        }

        protected override void OnHoverLost(HoverLostEvent e)
        {
            EffectTargets.ForEach(d => d.FadeColour(IdleColour, 500, Easing.OutQuint));
            base.OnHoverLost(e);
        }

        [BackgroundDependencyLoader]
        private void load(OsuColour colours)
        {
<<<<<<< HEAD
            if(HoverColour == default)
=======
            if (HoverColour == default)
>>>>>>> 22423f60
                HoverColour = colours.Yellow;
        }

        protected override void LoadComplete()
        {
            base.LoadComplete();
            EffectTargets.ForEach(d => d.FadeColour(IdleColour));
        }
    }
}<|MERGE_RESOLUTION|>--- conflicted
+++ resolved
@@ -33,11 +33,7 @@
         [BackgroundDependencyLoader]
         private void load(OsuColour colours)
         {
-<<<<<<< HEAD
-            if(HoverColour == default)
-=======
             if (HoverColour == default)
->>>>>>> 22423f60
                 HoverColour = colours.Yellow;
         }
 
