--- conflicted
+++ resolved
@@ -21,12 +21,8 @@
     <PackageReference Include="Microsoft.EntityFrameworkCore.Sqlite.Core" Version="2.2.6" />
     <PackageReference Include="Newtonsoft.Json" Version="12.0.3" />
     <PackageReference Include="ppy.osu.Game.Resources" Version="2019.1010.0" />
-<<<<<<< HEAD
-    <PackageReference Include="ppy.osu.Framework" Version="2019.1112.0" />
+    <PackageReference Include="ppy.osu.Framework" Version="2019.1121.0" />
     <PackageReference Include="Sentry" Version="1.2.0" />
-=======
-    <PackageReference Include="ppy.osu.Framework" Version="2019.1121.0" />
->>>>>>> f173961d
     <PackageReference Include="SharpCompress" Version="0.24.0" />
     <PackageReference Include="NUnit" Version="3.12.0" />
     <PackageReference Include="System.ComponentModel.Annotations" Version="4.6.0" />
