--- conflicted
+++ resolved
@@ -154,7 +154,6 @@
                     double? newTime;
 
                     if (FrameStablePlayback)
-<<<<<<< HEAD
                     {
                         // when stability is turned on, we shouldn't execute for time values the replay is unable to satisfy.
                         if ((newTime = ReplayInputHandler.SetFrameFromTime(newProposedTime)) == null)
@@ -171,24 +170,6 @@
                     }
                     else
                     {
-=======
-                    {
-                        // when stability is turned on, we shouldn't execute for time values the replay is unable to satisfy.
-                        if ((newTime = ReplayInputHandler.SetFrameFromTime(newProposedTime)) == null)
-                        {
-                            // setting invalid state here ensures that gameplay will not continue (ie. our child
-                            // hierarchy won't be updated).
-                            validState = false;
-
-                            // potentially loop to catch-up playback.
-                            requireMoreUpdateLoops = true;
-
-                            return;
-                        }
-                    }
-                    else
-                    {
->>>>>>> 9d07dce5
                         // when stability is disabled, we don't really care about accuracy.
                         // looping over the replay will allow it to catch up and feed out the required values
                         // for the current time.
