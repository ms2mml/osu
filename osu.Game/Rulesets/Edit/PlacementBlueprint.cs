// Copyright (c) ppy Pty Ltd <contact@ppy.sh>. Licensed under the MIT Licence.
// See the LICENCE file in the repository root for full licence text.

using osu.Framework.Allocation;
using osu.Framework.Bindables;
using osu.Framework.Graphics;
using osu.Framework.Graphics.Containers;
using osu.Framework.Input.Events;
using osu.Game.Beatmaps;
using osu.Game.Beatmaps.ControlPoints;
using osu.Game.Rulesets.Objects;
using osu.Game.Screens.Edit;
using osu.Game.Screens.Edit.Compose;
using osuTK;

namespace osu.Game.Rulesets.Edit
{
    /// <summary>
    /// A blueprint which governs the creation of a new <see cref="HitObject"/> to actualisation.
    /// </summary>
    public abstract class PlacementBlueprint : CompositeDrawable
    {
        /// <summary>
        /// Whether the <see cref="HitObject"/> is currently mid-placement, but has not necessarily finished being placed.
        /// </summary>
        public bool PlacementActive { get; private set; }

        /// <summary>
        /// The <see cref="HitObject"/> that is being placed.
        /// </summary>
        protected readonly HitObject HitObject;

        [Resolved]
        protected EditorClock EditorClock { get; private set; }

        private readonly IBindable<WorkingBeatmap> beatmap = new Bindable<WorkingBeatmap>();

        private Bindable<double> startTimeBindable;

        [Resolved]
        private IPlacementHandler placementHandler { get; set; }

        protected PlacementBlueprint(HitObject hitObject)
        {
            HitObject = hitObject;

            RelativeSizeAxes = Axes.Both;

            // This is required to allow the blueprint's position to be updated via OnMouseMove/Handle
            // on the same frame it is made visible via a PlacementState change.
            AlwaysPresent = true;
        }

        [BackgroundDependencyLoader]
        private void load(IBindable<WorkingBeatmap> beatmap)
        {
            this.beatmap.BindTo(beatmap);

<<<<<<< HEAD
            ApplyDefaultsToHitObject();
=======
            EditorClock = clock;

            startTimeBindable = HitObject.StartTimeBindable.GetBoundCopy();
            startTimeBindable.BindValueChanged(_ => ApplyDefaultsToHitObject(), true);
>>>>>>> 2f9cc0c1
        }

        /// <summary>
        /// Signals that the placement of <see cref="HitObject"/> has started.
        /// </summary>
        /// <param name="commitStart">Whether this call is committing a value for HitObject.StartTime and continuing with further adjustments.</param>
        protected void BeginPlacement(bool commitStart = false)
        {
            placementHandler.BeginPlacement(HitObject);
            PlacementActive |= commitStart;
        }

        /// <summary>
        /// Signals that the placement of <see cref="HitObject"/> has finished.
        /// This will destroy this <see cref="PlacementBlueprint"/>, and add the HitObject.StartTime to the <see cref="Beatmap"/>.
        /// </summary>
        /// <param name="commit">Whether the object should be committed.</param>
        public void EndPlacement(bool commit)
        {
            if (!PlacementActive)
                BeginPlacement();
            placementHandler.EndPlacement(HitObject, commit);
            PlacementActive = false;
        }

        [Resolved(canBeNull: true)]
        private EditorClock editorClock { get; set; }

        /// <summary>
        /// Updates the position of this <see cref="PlacementBlueprint"/> to a new screen-space position.
        /// </summary>
        /// <param name="snapResult">The snap result information.</param>
        public virtual void UpdatePosition(SnapResult snapResult)
        {
            if (!PlacementActive)
                HitObject.StartTime = snapResult.Time ?? editorClock?.CurrentTime ?? Time.Current;
        }

        /// <summary>
        /// Invokes <see cref="Objects.HitObject.ApplyDefaults(ControlPointInfo,BeatmapDifficulty)"/>,
        /// refreshing <see cref="Objects.HitObject.NestedHitObjects"/> and parameters for the <see cref="HitObject"/>.
        /// </summary>
        protected void ApplyDefaultsToHitObject() => HitObject.ApplyDefaults(beatmap.Value.Beatmap.ControlPointInfo, beatmap.Value.Beatmap.BeatmapInfo.BaseDifficulty);

        public override bool ReceivePositionalInputAt(Vector2 screenSpacePos) => Parent?.ReceivePositionalInputAt(screenSpacePos) ?? false;

        protected override bool Handle(UIEvent e)
        {
            base.Handle(e);

            switch (e)
            {
                case ScrollEvent _:
                    return false;

                case DoubleClickEvent _:
                    return false;

                case MouseButtonEvent _:
                    return true;

                default:
                    return false;
            }
        }
    }
}<|MERGE_RESOLUTION|>--- conflicted
+++ resolved
@@ -56,14 +56,10 @@
         {
             this.beatmap.BindTo(beatmap);
 
-<<<<<<< HEAD
             ApplyDefaultsToHitObject();
-=======
-            EditorClock = clock;
 
             startTimeBindable = HitObject.StartTimeBindable.GetBoundCopy();
             startTimeBindable.BindValueChanged(_ => ApplyDefaultsToHitObject(), true);
->>>>>>> 2f9cc0c1
         }
 
         /// <summary>
