﻿// Copyright (c) 2007-2018 ppy Pty Ltd <contact@ppy.sh>.
// Licensed under the MIT Licence - https://raw.githubusercontent.com/ppy/osu/master/LICENCE

using System;
using System.Collections.Generic;
using osu.Framework.Allocation;
using osu.Framework.Audio;
using osu.Framework.Audio.Sample;
using osu.Game.Rulesets.Judgements;
using Container = osu.Framework.Graphics.Containers.Container;
using osu.Game.Rulesets.Objects.Types;
using OpenTK.Graphics;
using osu.Game.Audio;
using System.Linq;
using osu.Game.Graphics;
using osu.Framework.Configuration;
using OpenTK;
using osu.Framework.Graphics.Primitives;
using osu.Game.Rulesets.Scoring;

namespace osu.Game.Rulesets.Objects.Drawables
{
    public abstract class DrawableHitObject : Container, IHasAccentColour
    {
        public readonly HitObject HitObject;

        /// <summary>
        /// The colour used for various elements of this DrawableHitObject.
        /// </summary>
        public virtual Color4 AccentColour { get; set; } = Color4.Gray;

        // Todo: Rulesets should be overriding the resources instead, but we need to figure out where/when to apply overrides first
        protected virtual string SampleNamespace => null;

        protected List<SampleChannel> Samples = new List<SampleChannel>();
        protected virtual IEnumerable<SampleInfo> GetSamples() => HitObject.Samples;

        private List<DrawableHitObject> nestedHitObjects;
        public IReadOnlyList<DrawableHitObject> NestedHitObjects => nestedHitObjects;

        public event Action<DrawableHitObject, Judgement> OnJudgement;
        public event Action<DrawableHitObject, Judgement> OnJudgementRemoved;

        public IReadOnlyList<Judgement> Judgements => judgements;
        private readonly List<Judgement> judgements = new List<Judgement>();

        /// <summary>
        /// Whether a visible judgement should be displayed when this representation is hit.
        /// </summary>
        public virtual bool DisplayJudgement => true;

        /// <summary>
        /// Whether this <see cref="DrawableHitObject"/> and all of its nested <see cref="DrawableHitObject"/>s have been hit.
        /// </summary>
        public bool IsHit => Judgements.Any(j => j.Final && j.IsHit) && (NestedHitObjects?.All(n => n.IsHit) ?? true);

        /// <summary>
        /// Whether this <see cref="DrawableHitObject"/> and all of its nested <see cref="DrawableHitObject"/>s have been judged.
        /// </summary>
<<<<<<< HEAD
        public virtual Quad SelectionQuad => ScreenSpaceDrawQuad;
    }

    public abstract class DrawableHitObject<TObject> : DrawableHitObject
        where TObject : HitObject
    {
        public event Action<DrawableHitObject, Judgement> OnJudgement;
        public event Action<DrawableHitObject, Judgement> OnJudgementRemoved;

        public new readonly TObject HitObject;

        public override bool HandleKeyboardInput => Interactive;
        public override bool HandleMouseInput => Interactive;
        public bool Interactive = true;
=======
        public bool AllJudged => (!ProvidesJudgement || judgementFinalized) && (NestedHitObjects?.All(h => h.AllJudged) ?? true);
>>>>>>> ae10aa40

        /// <summary>
        /// Whether this <see cref="DrawableHitObject"/> can be judged.
        /// </summary>
        protected virtual bool ProvidesJudgement => true;

        private bool judgementOccurred;
        private bool judgementFinalized => judgements.LastOrDefault()?.Final == true;

        public bool Interactive = true;
        public override bool HandleInput => Interactive;

        public override bool RemoveWhenNotAlive => false;
        public override bool RemoveCompletedTransforms => false;
        protected override bool RequiresChildrenUpdate => true;

        public readonly Bindable<ArmedState> State = new Bindable<ArmedState>();

        protected DrawableHitObject(HitObject hitObject)
        {
            HitObject = hitObject;
        }

        [BackgroundDependencyLoader]
        private void load(AudioManager audio)
        {
            var samples = GetSamples();
            if (samples.Any())
            {
                if (HitObject.SampleControlPoint == null)
                    throw new ArgumentNullException(nameof(HitObject.SampleControlPoint), $"{nameof(HitObject)}s must always have an attached {nameof(HitObject.SampleControlPoint)}."
                                                                                          + $" This is an indication that {nameof(HitObject.ApplyDefaults)} has not been invoked on {this}.");

                foreach (SampleInfo s in samples)
                {
                    SampleInfo localSampleInfo = new SampleInfo
                    {
                        Bank = s.Bank ?? HitObject.SampleControlPoint.SampleBank,
                        Name = s.Name,
                        Volume = s.Volume > 0 ? s.Volume : HitObject.SampleControlPoint.SampleVolume
                    };

                    SampleChannel channel = localSampleInfo.GetChannel(audio.Sample, SampleNamespace);

                    if (channel == null)
                        continue;

                    Samples.Add(channel);
                }
            }
        }

        protected override void LoadComplete()
        {
            base.LoadComplete();

            State.ValueChanged += state =>
            {
                UpdateState(state);

                // apply any custom state overrides
                ApplyCustomUpdateState?.Invoke(this, state);

                if (State == ArmedState.Hit)
                    PlaySamples();
            };

            State.TriggerChange();
        }

        protected abstract void UpdateState(ArmedState state);

        /// <summary>
        /// Bind to apply a custom state which can override the default implementation.
        /// </summary>
        public event Action<DrawableHitObject, ArmedState> ApplyCustomUpdateState;

        protected void PlaySamples() => Samples.ForEach(s => s?.Play());

        protected override void Update()
        {
            base.Update();

            var endTime = (HitObject as IHasEndTime)?.EndTime ?? HitObject.StartTime;

            while (judgements.Count > 0)
            {
                var lastJudgement = judgements[judgements.Count - 1];
                if (lastJudgement.TimeOffset + endTime <= Time.Current)
                    break;

                judgements.RemoveAt(judgements.Count - 1);
                State.Value = ArmedState.Idle;

                OnJudgementRemoved?.Invoke(this, lastJudgement);
            }
        }

        protected override void UpdateAfterChildren()
        {
            base.UpdateAfterChildren();

            UpdateJudgement(false);
        }

        protected virtual void AddNested(DrawableHitObject h)
        {
            if (nestedHitObjects == null)
                nestedHitObjects = new List<DrawableHitObject>();

            h.OnJudgement += (d, j) => OnJudgement?.Invoke(d, j);
            h.OnJudgementRemoved += (d, j) => OnJudgementRemoved?.Invoke(d, j);
            h.ApplyCustomUpdateState += (d, j) => ApplyCustomUpdateState?.Invoke(d, j);

            nestedHitObjects.Add(h);
        }

        /// <summary>
        /// Notifies that a new judgement has occurred for this <see cref="DrawableHitObject"/>.
        /// </summary>
        /// <param name="judgement">The <see cref="Judgement"/>.</param>
        protected void AddJudgement(Judgement judgement)
        {
            judgementOccurred = true;

            // Ensure that the judgement is given a valid time offset, because this may not get set by the caller
            var endTime = (HitObject as IHasEndTime)?.EndTime ?? HitObject.StartTime;
            judgement.TimeOffset = Time.Current - endTime;

            judgements.Add(judgement);

            switch (judgement.Result)
            {
                case HitResult.None:
                    break;
                case HitResult.Miss:
                    State.Value = ArmedState.Miss;
                    break;
                default:
                    State.Value = ArmedState.Hit;
                    break;
            }

            OnJudgement?.Invoke(this, judgement);
        }

        /// <summary>
        /// Processes this <see cref="DrawableHitObject"/>, checking if any judgements have occurred.
        /// </summary>
        /// <param name="userTriggered">Whether the user triggered this process.</param>
        /// <returns>Whether a judgement has occurred from this <see cref="DrawableHitObject"/> or any nested <see cref="DrawableHitObject"/>s.</returns>
        protected bool UpdateJudgement(bool userTriggered)
        {
            judgementOccurred = false;

            if (AllJudged)
                return false;

            if (NestedHitObjects != null)
            {
                foreach (var d in NestedHitObjects)
                    judgementOccurred |= d.UpdateJudgement(userTriggered);
            }

            if (!ProvidesJudgement || judgementFinalized || judgementOccurred)
                return judgementOccurred;

            var endTime = (HitObject as IHasEndTime)?.EndTime ?? HitObject.StartTime;
            CheckForJudgements(userTriggered, Time.Current - endTime);

            return judgementOccurred;
        }

        /// <summary>
        /// Checks if any judgements have occurred for this <see cref="DrawableHitObject"/>. This method must construct
        /// all <see cref="Judgement"/>s and notify of them through <see cref="AddJudgement"/>.
        /// </summary>
        /// <param name="userTriggered">Whether the user triggered this check.</param>
        /// <param name="timeOffset">The offset from the <see cref="HitObject"/> end time at which this check occurred. A <paramref name="timeOffset"/> &gt; 0
        /// implies that this check occurred after the end time of <see cref="HitObject"/>. </param>
        protected virtual void CheckForJudgements(bool userTriggered, double timeOffset)
        {
        }

        /// <summary>
        /// The screen-space point that causes this <see cref="DrawableHitObject"/> to be selected in the Editor.
        /// </summary>
        public virtual Vector2 SelectionPoint => ScreenSpaceDrawQuad.Centre;

        /// <summary>
        /// The screen-space quad that outlines this <see cref="DrawableHitObject"/> for selections in the Editor.
        /// </summary>
        public virtual Quad SelectionQuad => ScreenSpaceDrawQuad;
    }

    public abstract class DrawableHitObject<TObject> : DrawableHitObject
        where TObject : HitObject
    {
        public new readonly TObject HitObject;

        protected DrawableHitObject(TObject hitObject)
            : base(hitObject)
        {
            HitObject = hitObject;
        }
    }
}
<|MERGE_RESOLUTION|>--- conflicted
+++ resolved
@@ -1,284 +1,268 @@
-﻿// Copyright (c) 2007-2018 ppy Pty Ltd <contact@ppy.sh>.
-// Licensed under the MIT Licence - https://raw.githubusercontent.com/ppy/osu/master/LICENCE
-
-using System;
-using System.Collections.Generic;
-using osu.Framework.Allocation;
-using osu.Framework.Audio;
-using osu.Framework.Audio.Sample;
-using osu.Game.Rulesets.Judgements;
-using Container = osu.Framework.Graphics.Containers.Container;
-using osu.Game.Rulesets.Objects.Types;
-using OpenTK.Graphics;
-using osu.Game.Audio;
-using System.Linq;
-using osu.Game.Graphics;
-using osu.Framework.Configuration;
-using OpenTK;
-using osu.Framework.Graphics.Primitives;
-using osu.Game.Rulesets.Scoring;
-
-namespace osu.Game.Rulesets.Objects.Drawables
-{
-    public abstract class DrawableHitObject : Container, IHasAccentColour
-    {
-        public readonly HitObject HitObject;
-
-        /// <summary>
-        /// The colour used for various elements of this DrawableHitObject.
-        /// </summary>
-        public virtual Color4 AccentColour { get; set; } = Color4.Gray;
-
-        // Todo: Rulesets should be overriding the resources instead, but we need to figure out where/when to apply overrides first
-        protected virtual string SampleNamespace => null;
-
-        protected List<SampleChannel> Samples = new List<SampleChannel>();
-        protected virtual IEnumerable<SampleInfo> GetSamples() => HitObject.Samples;
-
-        private List<DrawableHitObject> nestedHitObjects;
-        public IReadOnlyList<DrawableHitObject> NestedHitObjects => nestedHitObjects;
-
-        public event Action<DrawableHitObject, Judgement> OnJudgement;
-        public event Action<DrawableHitObject, Judgement> OnJudgementRemoved;
-
-        public IReadOnlyList<Judgement> Judgements => judgements;
-        private readonly List<Judgement> judgements = new List<Judgement>();
-
-        /// <summary>
-        /// Whether a visible judgement should be displayed when this representation is hit.
-        /// </summary>
-        public virtual bool DisplayJudgement => true;
-
-        /// <summary>
-        /// Whether this <see cref="DrawableHitObject"/> and all of its nested <see cref="DrawableHitObject"/>s have been hit.
-        /// </summary>
-        public bool IsHit => Judgements.Any(j => j.Final && j.IsHit) && (NestedHitObjects?.All(n => n.IsHit) ?? true);
-
-        /// <summary>
-        /// Whether this <see cref="DrawableHitObject"/> and all of its nested <see cref="DrawableHitObject"/>s have been judged.
-        /// </summary>
-<<<<<<< HEAD
-        public virtual Quad SelectionQuad => ScreenSpaceDrawQuad;
-    }
-
-    public abstract class DrawableHitObject<TObject> : DrawableHitObject
-        where TObject : HitObject
-    {
-        public event Action<DrawableHitObject, Judgement> OnJudgement;
-        public event Action<DrawableHitObject, Judgement> OnJudgementRemoved;
-
-        public new readonly TObject HitObject;
-
-        public override bool HandleKeyboardInput => Interactive;
-        public override bool HandleMouseInput => Interactive;
-        public bool Interactive = true;
-=======
-        public bool AllJudged => (!ProvidesJudgement || judgementFinalized) && (NestedHitObjects?.All(h => h.AllJudged) ?? true);
->>>>>>> ae10aa40
-
-        /// <summary>
-        /// Whether this <see cref="DrawableHitObject"/> can be judged.
-        /// </summary>
-        protected virtual bool ProvidesJudgement => true;
-
-        private bool judgementOccurred;
-        private bool judgementFinalized => judgements.LastOrDefault()?.Final == true;
-
-        public bool Interactive = true;
-        public override bool HandleInput => Interactive;
-
-        public override bool RemoveWhenNotAlive => false;
-        public override bool RemoveCompletedTransforms => false;
-        protected override bool RequiresChildrenUpdate => true;
-
-        public readonly Bindable<ArmedState> State = new Bindable<ArmedState>();
-
-        protected DrawableHitObject(HitObject hitObject)
-        {
-            HitObject = hitObject;
-        }
-
-        [BackgroundDependencyLoader]
-        private void load(AudioManager audio)
-        {
-            var samples = GetSamples();
-            if (samples.Any())
-            {
-                if (HitObject.SampleControlPoint == null)
-                    throw new ArgumentNullException(nameof(HitObject.SampleControlPoint), $"{nameof(HitObject)}s must always have an attached {nameof(HitObject.SampleControlPoint)}."
-                                                                                          + $" This is an indication that {nameof(HitObject.ApplyDefaults)} has not been invoked on {this}.");
-
-                foreach (SampleInfo s in samples)
-                {
-                    SampleInfo localSampleInfo = new SampleInfo
-                    {
-                        Bank = s.Bank ?? HitObject.SampleControlPoint.SampleBank,
-                        Name = s.Name,
-                        Volume = s.Volume > 0 ? s.Volume : HitObject.SampleControlPoint.SampleVolume
-                    };
-
-                    SampleChannel channel = localSampleInfo.GetChannel(audio.Sample, SampleNamespace);
-
-                    if (channel == null)
-                        continue;
-
-                    Samples.Add(channel);
-                }
-            }
-        }
-
-        protected override void LoadComplete()
-        {
-            base.LoadComplete();
-
-            State.ValueChanged += state =>
-            {
-                UpdateState(state);
-
-                // apply any custom state overrides
-                ApplyCustomUpdateState?.Invoke(this, state);
-
-                if (State == ArmedState.Hit)
-                    PlaySamples();
-            };
-
-            State.TriggerChange();
-        }
-
-        protected abstract void UpdateState(ArmedState state);
-
-        /// <summary>
-        /// Bind to apply a custom state which can override the default implementation.
-        /// </summary>
-        public event Action<DrawableHitObject, ArmedState> ApplyCustomUpdateState;
-
-        protected void PlaySamples() => Samples.ForEach(s => s?.Play());
-
-        protected override void Update()
-        {
-            base.Update();
-
-            var endTime = (HitObject as IHasEndTime)?.EndTime ?? HitObject.StartTime;
-
-            while (judgements.Count > 0)
-            {
-                var lastJudgement = judgements[judgements.Count - 1];
-                if (lastJudgement.TimeOffset + endTime <= Time.Current)
-                    break;
-
-                judgements.RemoveAt(judgements.Count - 1);
-                State.Value = ArmedState.Idle;
-
-                OnJudgementRemoved?.Invoke(this, lastJudgement);
-            }
-        }
-
-        protected override void UpdateAfterChildren()
-        {
-            base.UpdateAfterChildren();
-
-            UpdateJudgement(false);
-        }
-
-        protected virtual void AddNested(DrawableHitObject h)
-        {
-            if (nestedHitObjects == null)
-                nestedHitObjects = new List<DrawableHitObject>();
-
-            h.OnJudgement += (d, j) => OnJudgement?.Invoke(d, j);
-            h.OnJudgementRemoved += (d, j) => OnJudgementRemoved?.Invoke(d, j);
-            h.ApplyCustomUpdateState += (d, j) => ApplyCustomUpdateState?.Invoke(d, j);
-
-            nestedHitObjects.Add(h);
-        }
-
-        /// <summary>
-        /// Notifies that a new judgement has occurred for this <see cref="DrawableHitObject"/>.
-        /// </summary>
-        /// <param name="judgement">The <see cref="Judgement"/>.</param>
-        protected void AddJudgement(Judgement judgement)
-        {
-            judgementOccurred = true;
-
-            // Ensure that the judgement is given a valid time offset, because this may not get set by the caller
-            var endTime = (HitObject as IHasEndTime)?.EndTime ?? HitObject.StartTime;
-            judgement.TimeOffset = Time.Current - endTime;
-
-            judgements.Add(judgement);
-
-            switch (judgement.Result)
-            {
-                case HitResult.None:
-                    break;
-                case HitResult.Miss:
-                    State.Value = ArmedState.Miss;
-                    break;
-                default:
-                    State.Value = ArmedState.Hit;
-                    break;
-            }
-
-            OnJudgement?.Invoke(this, judgement);
-        }
-
-        /// <summary>
-        /// Processes this <see cref="DrawableHitObject"/>, checking if any judgements have occurred.
-        /// </summary>
-        /// <param name="userTriggered">Whether the user triggered this process.</param>
-        /// <returns>Whether a judgement has occurred from this <see cref="DrawableHitObject"/> or any nested <see cref="DrawableHitObject"/>s.</returns>
-        protected bool UpdateJudgement(bool userTriggered)
-        {
-            judgementOccurred = false;
-
-            if (AllJudged)
-                return false;
-
-            if (NestedHitObjects != null)
-            {
-                foreach (var d in NestedHitObjects)
-                    judgementOccurred |= d.UpdateJudgement(userTriggered);
-            }
-
-            if (!ProvidesJudgement || judgementFinalized || judgementOccurred)
-                return judgementOccurred;
-
-            var endTime = (HitObject as IHasEndTime)?.EndTime ?? HitObject.StartTime;
-            CheckForJudgements(userTriggered, Time.Current - endTime);
-
-            return judgementOccurred;
-        }
-
-        /// <summary>
-        /// Checks if any judgements have occurred for this <see cref="DrawableHitObject"/>. This method must construct
-        /// all <see cref="Judgement"/>s and notify of them through <see cref="AddJudgement"/>.
-        /// </summary>
-        /// <param name="userTriggered">Whether the user triggered this check.</param>
-        /// <param name="timeOffset">The offset from the <see cref="HitObject"/> end time at which this check occurred. A <paramref name="timeOffset"/> &gt; 0
-        /// implies that this check occurred after the end time of <see cref="HitObject"/>. </param>
-        protected virtual void CheckForJudgements(bool userTriggered, double timeOffset)
-        {
-        }
-
-        /// <summary>
-        /// The screen-space point that causes this <see cref="DrawableHitObject"/> to be selected in the Editor.
-        /// </summary>
-        public virtual Vector2 SelectionPoint => ScreenSpaceDrawQuad.Centre;
-
-        /// <summary>
-        /// The screen-space quad that outlines this <see cref="DrawableHitObject"/> for selections in the Editor.
-        /// </summary>
-        public virtual Quad SelectionQuad => ScreenSpaceDrawQuad;
-    }
-
-    public abstract class DrawableHitObject<TObject> : DrawableHitObject
-        where TObject : HitObject
-    {
-        public new readonly TObject HitObject;
-
-        protected DrawableHitObject(TObject hitObject)
-            : base(hitObject)
-        {
-            HitObject = hitObject;
-        }
-    }
-}
+﻿// Copyright (c) 2007-2018 ppy Pty Ltd <contact@ppy.sh>.
+// Licensed under the MIT Licence - https://raw.githubusercontent.com/ppy/osu/master/LICENCE
+
+using System;
+using System.Collections.Generic;
+using osu.Framework.Allocation;
+using osu.Framework.Audio;
+using osu.Framework.Audio.Sample;
+using osu.Game.Rulesets.Judgements;
+using Container = osu.Framework.Graphics.Containers.Container;
+using osu.Game.Rulesets.Objects.Types;
+using OpenTK.Graphics;
+using osu.Game.Audio;
+using System.Linq;
+using osu.Game.Graphics;
+using osu.Framework.Configuration;
+using OpenTK;
+using osu.Framework.Graphics.Primitives;
+using osu.Game.Rulesets.Scoring;
+
+namespace osu.Game.Rulesets.Objects.Drawables
+{
+    public abstract class DrawableHitObject : Container, IHasAccentColour
+    {
+        public readonly HitObject HitObject;
+
+        /// <summary>
+        /// The colour used for various elements of this DrawableHitObject.
+        /// </summary>
+        public virtual Color4 AccentColour { get; set; } = Color4.Gray;
+
+        // Todo: Rulesets should be overriding the resources instead, but we need to figure out where/when to apply overrides first
+        protected virtual string SampleNamespace => null;
+
+        protected List<SampleChannel> Samples = new List<SampleChannel>();
+        protected virtual IEnumerable<SampleInfo> GetSamples() => HitObject.Samples;
+
+        private List<DrawableHitObject> nestedHitObjects;
+        public IReadOnlyList<DrawableHitObject> NestedHitObjects => nestedHitObjects;
+
+        public event Action<DrawableHitObject, Judgement> OnJudgement;
+        public event Action<DrawableHitObject, Judgement> OnJudgementRemoved;
+
+        public IReadOnlyList<Judgement> Judgements => judgements;
+        private readonly List<Judgement> judgements = new List<Judgement>();
+
+        /// <summary>
+        /// Whether a visible judgement should be displayed when this representation is hit.
+        /// </summary>
+        public virtual bool DisplayJudgement => true;
+
+        /// <summary>
+        /// Whether this <see cref="DrawableHitObject"/> and all of its nested <see cref="DrawableHitObject"/>s have been hit.
+        /// </summary>
+        public bool IsHit => Judgements.Any(j => j.Final && j.IsHit) && (NestedHitObjects?.All(n => n.IsHit) ?? true);
+
+        /// <summary>
+        /// Whether this <see cref="DrawableHitObject"/> and all of its nested <see cref="DrawableHitObject"/>s have been judged.
+        /// </summary>
+        public bool AllJudged => (!ProvidesJudgement || judgementFinalized) && (NestedHitObjects?.All(h => h.AllJudged) ?? true);
+
+        /// <summary>
+        /// Whether this <see cref="DrawableHitObject"/> can be judged.
+        /// </summary>
+        protected virtual bool ProvidesJudgement => true;
+
+        private bool judgementOccurred;
+        private bool judgementFinalized => judgements.LastOrDefault()?.Final == true;
+
+        public bool Interactive = true;
+        public override bool HandleKeyboardInput => Interactive;
+        public override bool HandleMouseInput => Interactive;
+
+        public override bool RemoveWhenNotAlive => false;
+        public override bool RemoveCompletedTransforms => false;
+        protected override bool RequiresChildrenUpdate => true;
+
+        public readonly Bindable<ArmedState> State = new Bindable<ArmedState>();
+
+        protected DrawableHitObject(HitObject hitObject)
+        {
+            HitObject = hitObject;
+        }
+
+        [BackgroundDependencyLoader]
+        private void load(AudioManager audio)
+        {
+            var samples = GetSamples();
+            if (samples.Any())
+            {
+                if (HitObject.SampleControlPoint == null)
+                    throw new ArgumentNullException(nameof(HitObject.SampleControlPoint), $"{nameof(HitObject)}s must always have an attached {nameof(HitObject.SampleControlPoint)}."
+                                                                                          + $" This is an indication that {nameof(HitObject.ApplyDefaults)} has not been invoked on {this}.");
+
+                foreach (SampleInfo s in samples)
+                {
+                    SampleInfo localSampleInfo = new SampleInfo
+                    {
+                        Bank = s.Bank ?? HitObject.SampleControlPoint.SampleBank,
+                        Name = s.Name,
+                        Volume = s.Volume > 0 ? s.Volume : HitObject.SampleControlPoint.SampleVolume
+                    };
+
+                    SampleChannel channel = localSampleInfo.GetChannel(audio.Sample, SampleNamespace);
+
+                    if (channel == null)
+                        continue;
+
+                    Samples.Add(channel);
+                }
+            }
+        }
+
+        protected override void LoadComplete()
+        {
+            base.LoadComplete();
+
+            State.ValueChanged += state =>
+            {
+                UpdateState(state);
+
+                // apply any custom state overrides
+                ApplyCustomUpdateState?.Invoke(this, state);
+
+                if (State == ArmedState.Hit)
+                    PlaySamples();
+            };
+
+            State.TriggerChange();
+        }
+
+        protected abstract void UpdateState(ArmedState state);
+
+        /// <summary>
+        /// Bind to apply a custom state which can override the default implementation.
+        /// </summary>
+        public event Action<DrawableHitObject, ArmedState> ApplyCustomUpdateState;
+
+        protected void PlaySamples() => Samples.ForEach(s => s?.Play());
+
+        protected override void Update()
+        {
+            base.Update();
+
+            var endTime = (HitObject as IHasEndTime)?.EndTime ?? HitObject.StartTime;
+
+            while (judgements.Count > 0)
+            {
+                var lastJudgement = judgements[judgements.Count - 1];
+                if (lastJudgement.TimeOffset + endTime <= Time.Current)
+                    break;
+
+                judgements.RemoveAt(judgements.Count - 1);
+                State.Value = ArmedState.Idle;
+
+                OnJudgementRemoved?.Invoke(this, lastJudgement);
+            }
+        }
+
+        protected override void UpdateAfterChildren()
+        {
+            base.UpdateAfterChildren();
+
+            UpdateJudgement(false);
+        }
+
+        protected virtual void AddNested(DrawableHitObject h)
+        {
+            if (nestedHitObjects == null)
+                nestedHitObjects = new List<DrawableHitObject>();
+
+            h.OnJudgement += (d, j) => OnJudgement?.Invoke(d, j);
+            h.OnJudgementRemoved += (d, j) => OnJudgementRemoved?.Invoke(d, j);
+            h.ApplyCustomUpdateState += (d, j) => ApplyCustomUpdateState?.Invoke(d, j);
+
+            nestedHitObjects.Add(h);
+        }
+
+        /// <summary>
+        /// Notifies that a new judgement has occurred for this <see cref="DrawableHitObject"/>.
+        /// </summary>
+        /// <param name="judgement">The <see cref="Judgement"/>.</param>
+        protected void AddJudgement(Judgement judgement)
+        {
+            judgementOccurred = true;
+
+            // Ensure that the judgement is given a valid time offset, because this may not get set by the caller
+            var endTime = (HitObject as IHasEndTime)?.EndTime ?? HitObject.StartTime;
+            judgement.TimeOffset = Time.Current - endTime;
+
+            judgements.Add(judgement);
+
+            switch (judgement.Result)
+            {
+                case HitResult.None:
+                    break;
+                case HitResult.Miss:
+                    State.Value = ArmedState.Miss;
+                    break;
+                default:
+                    State.Value = ArmedState.Hit;
+                    break;
+            }
+
+            OnJudgement?.Invoke(this, judgement);
+        }
+
+        /// <summary>
+        /// Processes this <see cref="DrawableHitObject"/>, checking if any judgements have occurred.
+        /// </summary>
+        /// <param name="userTriggered">Whether the user triggered this process.</param>
+        /// <returns>Whether a judgement has occurred from this <see cref="DrawableHitObject"/> or any nested <see cref="DrawableHitObject"/>s.</returns>
+        protected bool UpdateJudgement(bool userTriggered)
+        {
+            judgementOccurred = false;
+
+            if (AllJudged)
+                return false;
+
+            if (NestedHitObjects != null)
+            {
+                foreach (var d in NestedHitObjects)
+                    judgementOccurred |= d.UpdateJudgement(userTriggered);
+            }
+
+            if (!ProvidesJudgement || judgementFinalized || judgementOccurred)
+                return judgementOccurred;
+
+            var endTime = (HitObject as IHasEndTime)?.EndTime ?? HitObject.StartTime;
+            CheckForJudgements(userTriggered, Time.Current - endTime);
+
+            return judgementOccurred;
+        }
+
+        /// <summary>
+        /// Checks if any judgements have occurred for this <see cref="DrawableHitObject"/>. This method must construct
+        /// all <see cref="Judgement"/>s and notify of them through <see cref="AddJudgement"/>.
+        /// </summary>
+        /// <param name="userTriggered">Whether the user triggered this check.</param>
+        /// <param name="timeOffset">The offset from the <see cref="HitObject"/> end time at which this check occurred. A <paramref name="timeOffset"/> &gt; 0
+        /// implies that this check occurred after the end time of <see cref="HitObject"/>. </param>
+        protected virtual void CheckForJudgements(bool userTriggered, double timeOffset)
+        {
+        }
+
+        /// <summary>
+        /// The screen-space point that causes this <see cref="DrawableHitObject"/> to be selected in the Editor.
+        /// </summary>
+        public virtual Vector2 SelectionPoint => ScreenSpaceDrawQuad.Centre;
+
+        /// <summary>
+        /// The screen-space quad that outlines this <see cref="DrawableHitObject"/> for selections in the Editor.
+        /// </summary>
+        public virtual Quad SelectionQuad => ScreenSpaceDrawQuad;
+    }
+
+    public abstract class DrawableHitObject<TObject> : DrawableHitObject
+        where TObject : HitObject
+    {
+        public new readonly TObject HitObject;
+
+        protected DrawableHitObject(TObject hitObject)
+            : base(hitObject)
+        {
+            HitObject = hitObject;
+        }
+    }
+}