--- conflicted
+++ resolved
@@ -1,80 +1,55 @@
-﻿using osu.Framework;
-using osu.Framework.Allocation;
-using osu.Framework.Graphics;
-using osu.Framework.Graphics.Sprites;
-using osu.Framework.Graphics.UserInterface;
-using osu.Game.Configuration;
-
-namespace osu.Game.Overlays.Options.Input
-{
-    public class MouseOptions : OptionsSubsection
-    {
-        protected override string Header => "Mouse";
-
-<<<<<<< HEAD
-        private CheckBoxOption rawInput, mapRawInput, disableWheel, disableButtons, enableRipples;
-
-        public MouseOptions()
-        {
-=======
-        private CheckBoxOption rawInput, mapRawInput, disableWheel, disableButtons, enableRipples;
-
-        public MouseOptions()
-        {
-            Children = new Drawable[]
-            {
-                new SpriteText { Text = "Sensitivity: TODO slider" },
-                rawInput = new CheckBoxOption
-                {
-                    LabelText = "Raw input",
-                    Alpha = RuntimeInfo.IsWindows ? 1 : 0
-                },
-                mapRawInput = new CheckBoxOption
-                {
-                    LabelText = "Map absolute raw input to the osu! window",
-                    Alpha = RuntimeInfo.IsWindows ? 1 : 0
-                },
-                new SpriteText { Text = "Confine mouse cursor: TODO dropdown" },
-                disableWheel = new CheckBoxOption { LabelText = "Disable mouse wheel in play mode" },
-                disableButtons = new CheckBoxOption { LabelText = "Disable mouse buttons in play mode" },
-                enableRipples = new CheckBoxOption { LabelText = "Cursor ripples" },
-            };
->>>>>>> 646fe5c5
-        }
-
-        [Initializer]
-        private void Load(OsuConfigManager config)
-        {
-            Children = new Drawable[]
-            {
-                new SpriteText { Text = "Sensitivity: TODO slider" },
-                new CheckBoxOption
-                {
-                    LabelText = "Raw input",
-                    Bindable = config.GetBindable<bool>(OsuConfig.RawInput)
-                },
-                new CheckBoxOption
-                {
-                    LabelText = "Map absolute raw input to the osu! window",
-                    Bindable = config.GetBindable<bool>(OsuConfig.AbsoluteToOsuWindow)
-                },
-                new SpriteText { Text = "Confine mouse cursor: TODO dropdown" },
-                new CheckBoxOption
-                {
-                    LabelText = "Disable mouse wheel in play mode",
-                    Bindable = config.GetBindable<bool>(OsuConfig.MouseDisableWheel)
-                },
-                new CheckBoxOption
-                {
-                    LabelText = "Disable mouse buttons in play mode",
-                    Bindable = config.GetBindable<bool>(OsuConfig.MouseDisableButtons)
-                },
-                new CheckBoxOption
-                {
-                    LabelText = "Cursor ripples",
-                    Bindable = config.GetBindable<bool>(OsuConfig.CursorRipple)
-                },
-            };
-        }
-    }
+﻿using osu.Framework;
+using osu.Framework.Allocation;
+using osu.Framework.Graphics;
+using osu.Framework.Graphics.Sprites;
+using osu.Framework.Graphics.UserInterface;
+using osu.Game.Configuration;
+
+namespace osu.Game.Overlays.Options.Input
+{
+    public class MouseOptions : OptionsSubsection
+    {
+        protected override string Header => "Mouse";
+
+        private CheckBoxOption rawInput, mapRawInput, disableWheel, disableButtons, enableRipples;
+
+        public MouseOptions()
+        {
+        }
+
+        [BackgroundDependencyLoader]
+        private void load(OsuConfigManager config)
+        {
+            Children = new Drawable[]
+            {
+                new SpriteText { Text = "Sensitivity: TODO slider" },
+                new CheckBoxOption
+                {
+                    LabelText = "Raw input",
+                    Bindable = config.GetBindable<bool>(OsuConfig.RawInput)
+                },
+                new CheckBoxOption
+                {
+                    LabelText = "Map absolute raw input to the osu! window",
+                    Bindable = config.GetBindable<bool>(OsuConfig.AbsoluteToOsuWindow)
+                },
+                new SpriteText { Text = "Confine mouse cursor: TODO dropdown" },
+                new CheckBoxOption
+                {
+                    LabelText = "Disable mouse wheel in play mode",
+                    Bindable = config.GetBindable<bool>(OsuConfig.MouseDisableWheel)
+                },
+                new CheckBoxOption
+                {
+                    LabelText = "Disable mouse buttons in play mode",
+                    Bindable = config.GetBindable<bool>(OsuConfig.MouseDisableButtons)
+                },
+                new CheckBoxOption
+                {
+                    LabelText = "Cursor ripples",
+                    Bindable = config.GetBindable<bool>(OsuConfig.CursorRipple)
+                },
+            };
+        }
+    }
 }