﻿// Copyright (c) 2007-2017 ppy Pty Ltd <contact@ppy.sh>.
// Licensed under the MIT Licence - https://raw.githubusercontent.com/ppy/osu/master/LICENCE

using System.Collections.Generic;
using System.Linq;
using OpenTK;
using osu.Framework.Allocation;
using osu.Framework.Graphics;
using osu.Framework.Graphics.Containers;
using osu.Game.Database;
using osu.Game.Graphics;
using osu.Game.Graphics.Sprites;
using osu.Game.Overlays.Direct;
using osu.Game.Overlays.SearchableList;
using OpenTK.Graphics;

namespace osu.Game.Overlays
{
    public class DirectOverlay : SearchableListOverlay<DirectTab,DirectSortCritera,RankStatus>
    {
        private const float panel_padding = 10f;

        private readonly FillFlowContainer resultCountsContainer;
        private readonly OsuSpriteText resultCountsText;
        private readonly FillFlowContainer<DirectPanel> panels;

        protected override Color4 BackgroundColour => OsuColour.FromHex(@"485e74");
        protected override Color4 TrianglesColourLight => OsuColour.FromHex(@"465b71");
        protected override Color4 TrianglesColourDark => OsuColour.FromHex(@"3f5265");

        protected override SearchableListHeader<DirectTab> CreateHeader() => new Header();
        protected override SearchableListFilterControl<DirectSortCritera,RankStatus> CreateFilterControl() => new FilterControl();

        private IEnumerable<BeatmapSetInfo> beatmapSets;
        public IEnumerable<BeatmapSetInfo> BeatmapSets
        {
            get { return beatmapSets; }
            set
            {
                if (beatmapSets?.Equals(value) ?? false) return;
                beatmapSets = value;

                recreatePanels(Filter.DisplayStyleControl.DisplayStyle.Value);
            }
        }

        private ResultCounts resultAmounts;
        public ResultCounts ResultAmounts
        {
            get { return resultAmounts; }
            set
            {
                if (value == ResultAmounts) return;
                resultAmounts = value;

                updateResultCounts();
            }
        }

        public DirectOverlay()
        {
            RelativeSizeAxes = Axes.Both;

            // osu!direct colours are not part of the standard palette

            FirstWaveColour = OsuColour.FromHex(@"19b0e2");
            SecondWaveColour = OsuColour.FromHex(@"2280a2");
            ThirdWaveColour = OsuColour.FromHex(@"005774");
            FourthWaveColour = OsuColour.FromHex(@"003a4e");

            ScrollFlow.Children = new Drawable[]
            {
                resultCountsContainer = new FillFlowContainer
                {
                    AutoSizeAxes = Axes.Both,
                    Direction = FillDirection.Horizontal,
                    Margin = new MarginPadding { Top = 5 },
                    Children = new Drawable[]
                    {
                        new OsuSpriteText
                        {
                            Text = "Found ",
                            TextSize = 15,
                        },
                        resultCountsText = new OsuSpriteText
                        {
<<<<<<< HEAD
                            TextSize = 15,
                            Font = @"Exo2.0-Bold",
=======
                            RelativeSizeAxes = Axes.Both,
                            ScrollbarVisible = false,
                            Children = new Drawable[]
                            {
                                new FillFlowContainer
                                {
                                    RelativeSizeAxes = Axes.X,
                                    AutoSizeAxes = Axes.Y,
                                    Direction = FillDirection.Vertical,
                                    Children = new Drawable[]
                                    {
                                        resultCountsContainer = new FillFlowContainer
                                        {
                                            AutoSizeAxes = Axes.Both,
                                            Direction = FillDirection.Horizontal,
                                            Margin = new MarginPadding { Left = WIDTH_PADDING, Top = 6 },
                                            Children = new Drawable[]
                                            {
                                                new OsuSpriteText
                                                {
                                                    Text = "Found ",
                                                    TextSize = 15,
                                                },
                                                resultCountsText = new OsuSpriteText
                                                {
                                                    TextSize = 15,
                                                    Font = @"Exo2.0-Bold",
                                                },
                                            }
                                        },
                                        panels = new FillFlowContainer<DirectPanel>
                                        {
                                            RelativeSizeAxes = Axes.X,
                                            AutoSizeAxes = Axes.Y,
                                            Padding = new MarginPadding { Top = panel_padding, Bottom = panel_padding, Left = WIDTH_PADDING, Right = WIDTH_PADDING },
                                            Spacing = new Vector2(panel_padding),
                                        },
                                    },
                                },
                            },
>>>>>>> f59edd69
                        },
                    }
                },
                panels = new FillFlowContainer<DirectPanel>
                {
                    RelativeSizeAxes = Axes.X,
                    AutoSizeAxes = Axes.Y,
                    Spacing = new Vector2(panel_padding),
                    Margin = new MarginPadding { Top = 10 },
                },
            };

            Header.Tabs.Current.ValueChanged += tab => { if (tab != DirectTab.Search) Filter.Search.Text = string.Empty; };
            Filter.Search.Current.ValueChanged += text => { if (text != string.Empty) Header.Tabs.Current.Value = DirectTab.Search; };
            Filter.DisplayStyleControl.DisplayStyle.ValueChanged += recreatePanels;

            updateResultCounts();
        }

        [BackgroundDependencyLoader]
        private void load(OsuColour colours)
        {
            resultCountsContainer.Colour = colours.Yellow;
        }

        private void updateResultCounts()
        {
            resultCountsContainer.FadeTo(ResultAmounts == null ? 0f : 1f, 200, EasingTypes.Out);
            if (ResultAmounts == null) return;

            resultCountsText.Text = pluralize("Artist", ResultAmounts.Artists) + ", " +
                                    pluralize("Song", ResultAmounts.Songs) + ", " +
                                    pluralize("Tag", ResultAmounts.Tags);
        }

        private string pluralize(string prefix, int value)
        {
            return $@"{value} {prefix}" + (value == 1 ? string.Empty : @"s");
        }

        private void recreatePanels(PanelDisplayStyle displayStyle)
        {
            if (BeatmapSets == null) return;
            panels.Children = BeatmapSets.Select(b => displayStyle == PanelDisplayStyle.Grid ? (DirectPanel)new DirectGridPanel(b) { Width = 400 } : new DirectListPanel(b));
        }

<<<<<<< HEAD
=======
        public override bool AcceptsFocus => true;

        protected override bool OnClick(InputState state) => true;

        protected override void OnFocus(InputState state)
        {
            InputManager.ChangeFocus(filter.Search);
            base.OnFocus(state);
        }

        protected override void PopIn()
        {
            base.PopIn();

            filter.Search.HoldFocus = true;
        }

        protected override void PopOut()
        {
            base.PopOut();

            filter.Search.HoldFocus = false;
        }

>>>>>>> f59edd69
        public class ResultCounts
        {
            public readonly int Artists;
            public readonly int Songs;
            public readonly int Tags;

            public ResultCounts(int artists, int songs, int tags)
            {
                Artists = artists;
                Songs = songs;
                Tags = tags;
            }
        }
    }
}
<|MERGE_RESOLUTION|>--- conflicted
+++ resolved
@@ -1,219 +1,149 @@
-﻿// Copyright (c) 2007-2017 ppy Pty Ltd <contact@ppy.sh>.
-// Licensed under the MIT Licence - https://raw.githubusercontent.com/ppy/osu/master/LICENCE
-
-using System.Collections.Generic;
-using System.Linq;
-using OpenTK;
-using osu.Framework.Allocation;
-using osu.Framework.Graphics;
-using osu.Framework.Graphics.Containers;
-using osu.Game.Database;
-using osu.Game.Graphics;
-using osu.Game.Graphics.Sprites;
-using osu.Game.Overlays.Direct;
-using osu.Game.Overlays.SearchableList;
-using OpenTK.Graphics;
-
-namespace osu.Game.Overlays
-{
-    public class DirectOverlay : SearchableListOverlay<DirectTab,DirectSortCritera,RankStatus>
-    {
-        private const float panel_padding = 10f;
-
-        private readonly FillFlowContainer resultCountsContainer;
-        private readonly OsuSpriteText resultCountsText;
-        private readonly FillFlowContainer<DirectPanel> panels;
-
-        protected override Color4 BackgroundColour => OsuColour.FromHex(@"485e74");
-        protected override Color4 TrianglesColourLight => OsuColour.FromHex(@"465b71");
-        protected override Color4 TrianglesColourDark => OsuColour.FromHex(@"3f5265");
-
-        protected override SearchableListHeader<DirectTab> CreateHeader() => new Header();
-        protected override SearchableListFilterControl<DirectSortCritera,RankStatus> CreateFilterControl() => new FilterControl();
-
-        private IEnumerable<BeatmapSetInfo> beatmapSets;
-        public IEnumerable<BeatmapSetInfo> BeatmapSets
-        {
-            get { return beatmapSets; }
-            set
-            {
-                if (beatmapSets?.Equals(value) ?? false) return;
-                beatmapSets = value;
-
-                recreatePanels(Filter.DisplayStyleControl.DisplayStyle.Value);
-            }
-        }
-
-        private ResultCounts resultAmounts;
-        public ResultCounts ResultAmounts
-        {
-            get { return resultAmounts; }
-            set
-            {
-                if (value == ResultAmounts) return;
-                resultAmounts = value;
-
-                updateResultCounts();
-            }
-        }
-
-        public DirectOverlay()
-        {
-            RelativeSizeAxes = Axes.Both;
-
-            // osu!direct colours are not part of the standard palette
-
-            FirstWaveColour = OsuColour.FromHex(@"19b0e2");
-            SecondWaveColour = OsuColour.FromHex(@"2280a2");
-            ThirdWaveColour = OsuColour.FromHex(@"005774");
-            FourthWaveColour = OsuColour.FromHex(@"003a4e");
-
-            ScrollFlow.Children = new Drawable[]
-            {
-                resultCountsContainer = new FillFlowContainer
-                {
-                    AutoSizeAxes = Axes.Both,
-                    Direction = FillDirection.Horizontal,
-                    Margin = new MarginPadding { Top = 5 },
-                    Children = new Drawable[]
-                    {
-                        new OsuSpriteText
-                        {
-                            Text = "Found ",
-                            TextSize = 15,
-                        },
-                        resultCountsText = new OsuSpriteText
-                        {
-<<<<<<< HEAD
-                            TextSize = 15,
-                            Font = @"Exo2.0-Bold",
-=======
-                            RelativeSizeAxes = Axes.Both,
-                            ScrollbarVisible = false,
-                            Children = new Drawable[]
-                            {
-                                new FillFlowContainer
-                                {
-                                    RelativeSizeAxes = Axes.X,
-                                    AutoSizeAxes = Axes.Y,
-                                    Direction = FillDirection.Vertical,
-                                    Children = new Drawable[]
-                                    {
-                                        resultCountsContainer = new FillFlowContainer
-                                        {
-                                            AutoSizeAxes = Axes.Both,
-                                            Direction = FillDirection.Horizontal,
-                                            Margin = new MarginPadding { Left = WIDTH_PADDING, Top = 6 },
-                                            Children = new Drawable[]
-                                            {
-                                                new OsuSpriteText
-                                                {
-                                                    Text = "Found ",
-                                                    TextSize = 15,
-                                                },
-                                                resultCountsText = new OsuSpriteText
-                                                {
-                                                    TextSize = 15,
-                                                    Font = @"Exo2.0-Bold",
-                                                },
-                                            }
-                                        },
-                                        panels = new FillFlowContainer<DirectPanel>
-                                        {
-                                            RelativeSizeAxes = Axes.X,
-                                            AutoSizeAxes = Axes.Y,
-                                            Padding = new MarginPadding { Top = panel_padding, Bottom = panel_padding, Left = WIDTH_PADDING, Right = WIDTH_PADDING },
-                                            Spacing = new Vector2(panel_padding),
-                                        },
-                                    },
-                                },
-                            },
->>>>>>> f59edd69
-                        },
-                    }
-                },
-                panels = new FillFlowContainer<DirectPanel>
-                {
-                    RelativeSizeAxes = Axes.X,
-                    AutoSizeAxes = Axes.Y,
-                    Spacing = new Vector2(panel_padding),
-                    Margin = new MarginPadding { Top = 10 },
-                },
-            };
-
-            Header.Tabs.Current.ValueChanged += tab => { if (tab != DirectTab.Search) Filter.Search.Text = string.Empty; };
-            Filter.Search.Current.ValueChanged += text => { if (text != string.Empty) Header.Tabs.Current.Value = DirectTab.Search; };
-            Filter.DisplayStyleControl.DisplayStyle.ValueChanged += recreatePanels;
-
-            updateResultCounts();
-        }
-
-        [BackgroundDependencyLoader]
-        private void load(OsuColour colours)
-        {
-            resultCountsContainer.Colour = colours.Yellow;
-        }
-
-        private void updateResultCounts()
-        {
-            resultCountsContainer.FadeTo(ResultAmounts == null ? 0f : 1f, 200, EasingTypes.Out);
-            if (ResultAmounts == null) return;
-
-            resultCountsText.Text = pluralize("Artist", ResultAmounts.Artists) + ", " +
-                                    pluralize("Song", ResultAmounts.Songs) + ", " +
-                                    pluralize("Tag", ResultAmounts.Tags);
-        }
-
-        private string pluralize(string prefix, int value)
-        {
-            return $@"{value} {prefix}" + (value == 1 ? string.Empty : @"s");
-        }
-
-        private void recreatePanels(PanelDisplayStyle displayStyle)
-        {
-            if (BeatmapSets == null) return;
-            panels.Children = BeatmapSets.Select(b => displayStyle == PanelDisplayStyle.Grid ? (DirectPanel)new DirectGridPanel(b) { Width = 400 } : new DirectListPanel(b));
-        }
-
-<<<<<<< HEAD
-=======
-        public override bool AcceptsFocus => true;
-
-        protected override bool OnClick(InputState state) => true;
-
-        protected override void OnFocus(InputState state)
-        {
-            InputManager.ChangeFocus(filter.Search);
-            base.OnFocus(state);
-        }
-
-        protected override void PopIn()
-        {
-            base.PopIn();
-
-            filter.Search.HoldFocus = true;
-        }
-
-        protected override void PopOut()
-        {
-            base.PopOut();
-
-            filter.Search.HoldFocus = false;
-        }
-
->>>>>>> f59edd69
-        public class ResultCounts
-        {
-            public readonly int Artists;
-            public readonly int Songs;
-            public readonly int Tags;
-
-            public ResultCounts(int artists, int songs, int tags)
-            {
-                Artists = artists;
-                Songs = songs;
-                Tags = tags;
-            }
-        }
-    }
-}
+﻿// Copyright (c) 2007-2017 ppy Pty Ltd <contact@ppy.sh>.
+// Licensed under the MIT Licence - https://raw.githubusercontent.com/ppy/osu/master/LICENCE
+
+using System.Collections.Generic;
+using System.Linq;
+using OpenTK;
+using osu.Framework.Allocation;
+using osu.Framework.Graphics;
+using osu.Framework.Graphics.Containers;
+using osu.Game.Database;
+using osu.Game.Graphics;
+using osu.Game.Graphics.Sprites;
+using osu.Game.Overlays.Direct;
+using osu.Game.Overlays.SearchableList;
+using OpenTK.Graphics;
+
+namespace osu.Game.Overlays
+{
+    public class DirectOverlay : SearchableListOverlay<DirectTab,DirectSortCritera,RankStatus>
+    {
+        private const float panel_padding = 10f;
+
+        private readonly FillFlowContainer resultCountsContainer;
+        private readonly OsuSpriteText resultCountsText;
+        private readonly FillFlowContainer<DirectPanel> panels;
+
+        protected override Color4 BackgroundColour => OsuColour.FromHex(@"485e74");
+        protected override Color4 TrianglesColourLight => OsuColour.FromHex(@"465b71");
+        protected override Color4 TrianglesColourDark => OsuColour.FromHex(@"3f5265");
+
+        protected override SearchableListHeader<DirectTab> CreateHeader() => new Header();
+        protected override SearchableListFilterControl<DirectSortCritera,RankStatus> CreateFilterControl() => new FilterControl();
+
+        private IEnumerable<BeatmapSetInfo> beatmapSets;
+        public IEnumerable<BeatmapSetInfo> BeatmapSets
+        {
+            get { return beatmapSets; }
+            set
+            {
+                if (beatmapSets?.Equals(value) ?? false) return;
+                beatmapSets = value;
+
+                recreatePanels(Filter.DisplayStyleControl.DisplayStyle.Value);
+            }
+        }
+
+        private ResultCounts resultAmounts;
+        public ResultCounts ResultAmounts
+        {
+            get { return resultAmounts; }
+            set
+            {
+                if (value == ResultAmounts) return;
+                resultAmounts = value;
+
+                updateResultCounts();
+            }
+        }
+
+        public DirectOverlay()
+        {
+            RelativeSizeAxes = Axes.Both;
+
+            // osu!direct colours are not part of the standard palette
+
+            FirstWaveColour = OsuColour.FromHex(@"19b0e2");
+            SecondWaveColour = OsuColour.FromHex(@"2280a2");
+            ThirdWaveColour = OsuColour.FromHex(@"005774");
+            FourthWaveColour = OsuColour.FromHex(@"003a4e");
+
+            ScrollFlow.Children = new Drawable[]
+            {
+                resultCountsContainer = new FillFlowContainer
+                {
+                    AutoSizeAxes = Axes.Both,
+                    Direction = FillDirection.Horizontal,
+                    Margin = new MarginPadding { Top = 5 },
+                    Children = new Drawable[]
+                    {
+                        new OsuSpriteText
+                        {
+                            Text = "Found ",
+                            TextSize = 15,
+                        },
+                        resultCountsText = new OsuSpriteText
+                        {
+                            TextSize = 15,
+                            Font = @"Exo2.0-Bold",
+                        },
+                    }
+                },
+                panels = new FillFlowContainer<DirectPanel>
+                {
+                    RelativeSizeAxes = Axes.X,
+                    AutoSizeAxes = Axes.Y,
+                    Spacing = new Vector2(panel_padding),
+                    Margin = new MarginPadding { Top = 10 },
+                },
+            };
+
+            Header.Tabs.Current.ValueChanged += tab => { if (tab != DirectTab.Search) Filter.Search.Text = string.Empty; };
+            Filter.Search.Current.ValueChanged += text => { if (text != string.Empty) Header.Tabs.Current.Value = DirectTab.Search; };
+            Filter.DisplayStyleControl.DisplayStyle.ValueChanged += recreatePanels;
+
+            updateResultCounts();
+        }
+
+        [BackgroundDependencyLoader]
+        private void load(OsuColour colours)
+        {
+            resultCountsContainer.Colour = colours.Yellow;
+        }
+
+        private void updateResultCounts()
+        {
+            resultCountsContainer.FadeTo(ResultAmounts == null ? 0f : 1f, 200, EasingTypes.Out);
+            if (ResultAmounts == null) return;
+
+            resultCountsText.Text = pluralize("Artist", ResultAmounts.Artists) + ", " +
+                                    pluralize("Song", ResultAmounts.Songs) + ", " +
+                                    pluralize("Tag", ResultAmounts.Tags);
+        }
+
+        private string pluralize(string prefix, int value)
+        {
+            return $@"{value} {prefix}" + (value == 1 ? string.Empty : @"s");
+        }
+
+        private void recreatePanels(PanelDisplayStyle displayStyle)
+        {
+            if (BeatmapSets == null) return;
+            panels.Children = BeatmapSets.Select(b => displayStyle == PanelDisplayStyle.Grid ? (DirectPanel)new DirectGridPanel(b) { Width = 400 } : new DirectListPanel(b));
+        }
+        
+        public class ResultCounts
+        {
+            public readonly int Artists;
+            public readonly int Songs;
+            public readonly int Tags;
+
+            public ResultCounts(int artists, int songs, int tags)
+            {
+                Artists = artists;
+                Songs = songs;
+                Tags = tags;
+            }
+        }
+    }
+}