--- conflicted
+++ resolved
@@ -171,13 +171,8 @@
                     Retries = RestartCount,
                     OnRetry = Restart,
                     OnQuit = performUserRequestedExit,
-<<<<<<< HEAD
-                    CheckCanPause = () => AllowPause && ValidForResume && !HasFailed && !RulesetContainer.HasReplayLoaded,
+                    CheckCanPause = () => AllowPause && ValidForResume && !HasFailed && !RulesetContainer.HasReplayLoaded.Value,
                     Children = new Container[]
-=======
-                    CheckCanPause = () => AllowPause && ValidForResume && !HasFailed && !RulesetContainer.HasReplayLoaded.Value,
-                    Children = new[]
->>>>>>> 89a05c08
                     {
                         storyboardContainer = new UserDimContainer(true)
                         {
@@ -444,19 +439,6 @@
 
             if (ShowStoryboard.Value && storyboard == null)
                 initializeStoryboard(true);
-<<<<<<< HEAD
-=======
-
-            var beatmap = Beatmap.Value;
-            var storyboardVisible = ShowStoryboard.Value && beatmap.Storyboard.HasDrawable;
-
-            storyboardContainer?
-                .FadeColour(OsuColour.Gray(BackgroundOpacity), BACKGROUND_FADE_DURATION, Easing.OutQuint)
-                .FadeTo(storyboardVisible && BackgroundOpacity > 0 ? 1 : 0, BACKGROUND_FADE_DURATION, Easing.OutQuint);
-
-            if (storyboardVisible && beatmap.Storyboard.ReplacesBackground)
-                Background?.FadeColour(Color4.Black, BACKGROUND_FADE_DURATION, Easing.OutQuint);
->>>>>>> 89a05c08
         }
 
         protected virtual Results CreateResults(ScoreInfo score) => new SoloResults(score);
