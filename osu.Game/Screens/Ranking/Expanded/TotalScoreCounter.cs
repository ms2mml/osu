--- conflicted
+++ resolved
@@ -28,18 +28,6 @@
 
         protected override string FormatCount(long count) => count.ToString("N0");
 
-<<<<<<< HEAD
-        protected override OsuSpriteText CreateSpriteText()
-        {
-            var spriteText = base.CreateSpriteText();
-            spriteText.Anchor = Anchor.TopCentre;
-            spriteText.Origin = Anchor.TopCentre;
-
-            spriteText.Font = OsuFont.Torus.With(size: 60, weight: FontWeight.Light, fixedWidth: true);
-            spriteText.Spacing = new Vector2(-5, 0);
-            return spriteText;
-        }
-=======
         protected override OsuSpriteText CreateSpriteText() => base.CreateSpriteText().With(s =>
         {
             s.Anchor = Anchor.TopCentre;
@@ -48,7 +36,6 @@
             s.Font = OsuFont.Torus.With(size: 60, weight: FontWeight.Light, fixedWidth: true);
             s.Spacing = new Vector2(-5, 0);
         });
->>>>>>> 0295ae29
 
         public override void Increment(long amount)
             => Current.Value += amount;
