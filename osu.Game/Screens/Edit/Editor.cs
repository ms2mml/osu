﻿// Copyright (c) ppy Pty Ltd <contact@ppy.sh>. Licensed under the MIT Licence.
// See the LICENCE file in the repository root for full licence text.

using System;
using osuTK.Graphics;
using osu.Framework.Screens;
using osu.Framework.Graphics;
using osu.Framework.Graphics.Containers;
using osu.Framework.Graphics.Shapes;
using osu.Game.Graphics;
using osu.Game.Screens.Edit.Components.Timelines.Summary;
using osu.Framework.Allocation;
using osu.Framework.Bindables;
using osu.Framework.Graphics.UserInterface;
using osu.Framework.Input.Events;
using osu.Framework.Platform;
using osu.Framework.Timing;
using osu.Game.Graphics.UserInterface;
using osu.Game.Screens.Edit.Components;
using osu.Game.Screens.Edit.Components.Menus;
using osu.Game.Screens.Edit.Design;
using osuTK.Input;
using System.Collections.Generic;
using osu.Framework;
using osu.Framework.Input.Bindings;
using osu.Game.Beatmaps;
using osu.Game.Graphics.Cursor;
using osu.Game.Input.Bindings;
using osu.Game.Rulesets.Edit;
using osu.Game.Screens.Edit.Compose;
using osu.Game.Screens.Edit.Setup;
using osu.Game.Screens.Edit.Timing;
using osu.Game.Screens.Play;
using osu.Game.Users;

namespace osu.Game.Screens.Edit
{
    [Cached(typeof(IBeatSnapProvider))]
    public class Editor : ScreenWithBeatmapBackground, IKeyBindingHandler<GlobalAction>, IBeatSnapProvider
    {
        public override float BackgroundParallaxAmount => 0.1f;

        public override bool AllowBackButton => false;

        public override bool HideOverlaysOnEnter => true;

        public override bool DisallowExternalBeatmapRulesetChanges => true;

        [Resolved]
        private BeatmapManager beatmapManager { get; set; }

        private Box bottomBackground;
        private Container screenContainer;

        private EditorScreen currentScreen;

        private readonly BindableBeatDivisor beatDivisor = new BindableBeatDivisor();
        private EditorClock clock;

        private IBeatmap playableBeatmap;
        private EditorBeatmap editorBeatmap;

        private DependencyContainer dependencies;

        protected override UserActivity InitialActivity => new UserActivity.Editing(Beatmap.Value.BeatmapInfo);

        protected override IReadOnlyDependencyContainer CreateChildDependencies(IReadOnlyDependencyContainer parent)
            => dependencies = new DependencyContainer(base.CreateChildDependencies(parent));

        [BackgroundDependencyLoader]
        private void load(OsuColour colours, GameHost host)
        {
            beatDivisor.Value = Beatmap.Value.BeatmapInfo.BeatDivisor;
            beatDivisor.BindValueChanged(divisor => Beatmap.Value.BeatmapInfo.BeatDivisor = divisor.NewValue);

            // Todo: should probably be done at a DrawableRuleset level to share logic with Player.
            var sourceClock = (IAdjustableClock)Beatmap.Value.Track ?? new StopwatchClock();
            clock = new EditorClock(Beatmap.Value, beatDivisor) { IsCoupled = false };
            clock.ChangeSource(sourceClock);

            playableBeatmap = Beatmap.Value.GetPlayableBeatmap(Beatmap.Value.BeatmapInfo.Ruleset);
            editorBeatmap = new EditorBeatmap(playableBeatmap, beatDivisor);

            dependencies.CacheAs<IFrameBasedClock>(clock);
            dependencies.CacheAs<IAdjustableClock>(clock);

            // todo: remove caching of this and consume via editorBeatmap?
            dependencies.Cache(beatDivisor);

            dependencies.CacheAs(editorBeatmap);

            EditorMenuBar menuBar;

            var fileMenuItems = new List<MenuItem>();

            if (RuntimeInfo.IsDesktop)
            {
                fileMenuItems.Add(new EditorMenuItem("Save", MenuItemType.Standard, saveBeatmap));
                fileMenuItems.Add(new EditorMenuItem("Export package", MenuItemType.Standard, exportBeatmap));
                fileMenuItems.Add(new EditorMenuItemSpacer());
            }

            fileMenuItems.Add(new EditorMenuItem("Exit", MenuItemType.Standard, this.Exit));

            InternalChild = new OsuContextMenuContainer
            {
                RelativeSizeAxes = Axes.Both,
                Children = new[]
                {
                    new Container
                    {
                        Name = "Screen container",
                        RelativeSizeAxes = Axes.Both,
                        Padding = new MarginPadding { Top = 40, Bottom = 60 },
                        Child = screenContainer = new Container
                        {
                            RelativeSizeAxes = Axes.Both,
                            Masking = true
                        }
                    },
                    new Container
                    {
                        Name = "Top bar",
                        RelativeSizeAxes = Axes.X,
                        Height = 40,
                        Child = menuBar = new EditorMenuBar
                        {
                            Anchor = Anchor.CentreLeft,
                            Origin = Anchor.CentreLeft,
                            RelativeSizeAxes = Axes.Both,
                            Items = new[]
                            {
                                new MenuItem("File")
                                {
                                    Items = fileMenuItems
                                }
                            }
                        }
                    },
                    new Container
                    {
                        Name = "Bottom bar",
                        Anchor = Anchor.BottomLeft,
                        Origin = Anchor.BottomLeft,
                        RelativeSizeAxes = Axes.X,
                        Height = 60,
                        Children = new Drawable[]
                        {
                            bottomBackground = new Box { RelativeSizeAxes = Axes.Both },
                            new Container
                            {
                                RelativeSizeAxes = Axes.Both,
                                Padding = new MarginPadding { Vertical = 5, Horizontal = 10 },
                                Child = new GridContainer
                                {
                                    RelativeSizeAxes = Axes.Both,
                                    ColumnDimensions = new[]
                                    {
                                        new Dimension(GridSizeMode.Absolute, 220),
                                        new Dimension(),
                                        new Dimension(GridSizeMode.Absolute, 220)
                                    },
                                    Content = new[]
                                    {
                                        new Drawable[]
                                        {
                                            new Container
                                            {
                                                RelativeSizeAxes = Axes.Both,
                                                Padding = new MarginPadding { Right = 10 },
                                                Child = new TimeInfoContainer { RelativeSizeAxes = Axes.Both },
                                            },
                                            new SummaryTimeline
                                            {
                                                RelativeSizeAxes = Axes.Both,
                                            },
                                            new Container
                                            {
                                                RelativeSizeAxes = Axes.Both,
                                                Padding = new MarginPadding { Left = 10 },
                                                Child = new PlaybackControl { RelativeSizeAxes = Axes.Both },
                                            }
                                        },
                                    }
                                },
                            }
                        }
                    },
                }
            };

            menuBar.Mode.ValueChanged += onModeChanged;

            bottomBackground.Colour = colours.Gray2;
        }

        protected override void Update()
        {
            base.Update();
            clock.ProcessFrame();
        }

        protected override bool OnKeyDown(KeyDownEvent e)
        {
            switch (e.Key)
            {
                case Key.Left:
                    seek(e, -1);
                    return true;

                case Key.Right:
                    seek(e, 1);
                    return true;

                case Key.S:
                    if (e.ControlPressed)
                    {
                        saveBeatmap();
                        return true;
                    }

                    break;
            }

            return base.OnKeyDown(e);
        }

        private double scrollAccumulation;

        protected override bool OnScroll(ScrollEvent e)
        {
            scrollAccumulation += (e.ScrollDelta.X + e.ScrollDelta.Y) * (e.IsPrecise ? 0.1 : 1);

            const int precision = 1;

            while (Math.Abs(scrollAccumulation) > precision)
            {
                if (scrollAccumulation > 0)
                    seek(e, -1);
                else
                    seek(e, 1);

                scrollAccumulation = scrollAccumulation < 0 ? Math.Min(0, scrollAccumulation + precision) : Math.Max(0, scrollAccumulation - precision);
            }

            return true;
        }

        public bool OnPressed(GlobalAction action)
        {
            if (action == GlobalAction.Back)
            {
                // as we don't want to display the back button, manual handling of exit action is required.
                this.Exit();
                return true;
            }

            return false;
        }

        public void OnReleased(GlobalAction action)
        {
        }

        public override void OnResuming(IScreen last)
        {
            base.OnResuming(last);
            Beatmap.Value.Track?.Stop();
        }

        public override void OnEntering(IScreen last)
        {
            base.OnEntering(last);

            // todo: temporary. we want to be applying dim using the UserDimContainer eventually.
            Background.FadeColour(Color4.DarkGray, 500);

            Background.EnableUserDim.Value = false;
            Background.BlurAmount.Value = 0;

            resetTrack(true);
        }

        public override bool OnExiting(IScreen next)
        {
            Background.FadeColour(Color4.White, 500);
            resetTrack();

            return base.OnExiting(next);
        }

        private void resetTrack(bool seekToStart = false)
        {
            Beatmap.Value.Track?.ResetSpeedAdjustments();
            Beatmap.Value.Track?.Stop();

            if (seekToStart)
            {
                double targetTime = 0;

                if (Beatmap.Value.Beatmap.HitObjects.Count > 0)
                {
                    // seek to one beat length before the first hitobject
                    targetTime = Beatmap.Value.Beatmap.HitObjects[0].StartTime;
                    targetTime -= Beatmap.Value.Beatmap.ControlPointInfo.TimingPointAt(targetTime).BeatLength;
                }

                clock.Seek(Math.Max(0, targetTime));
            }
        }

        private void onModeChanged(ValueChangedEvent<EditorScreenMode> e)
        {
            currentScreen?.Exit();

            switch (e.NewValue)
            {
                case EditorScreenMode.SongSetup:
                    currentScreen = new SetupScreen();
                    break;

                case EditorScreenMode.Compose:
                    currentScreen = new ComposeScreen();
                    break;

                case EditorScreenMode.Design:
                    currentScreen = new DesignScreen();
                    break;

                case EditorScreenMode.Timing:
                    currentScreen = new TimingScreen();
                    break;
            }

            LoadComponentAsync(currentScreen, screenContainer.Add);
        }

        private void seek(UIEvent e, int direction)
        {
            double amount = e.ShiftPressed ? 2 : 1;

            if (direction < 1)
                clock.SeekBackward(!clock.IsRunning, amount);
            else
                clock.SeekForward(!clock.IsRunning, amount);
        }

        private void saveBeatmap() => beatmapManager.Save(playableBeatmap.BeatmapInfo, editorBeatmap);

        private void exportBeatmap()
        {
            saveBeatmap();
            beatmapManager.Export(Beatmap.Value.BeatmapSetInfo);
        }

<<<<<<< HEAD
        public double SnapTime(double referenceTime, double duration, int beatDivisor) => editorBeatmap.SnapTime(referenceTime, duration, beatDivisor);

        public double GetBeatLengthAtTime(double referenceTime, int beatDivisor) => editorBeatmap.GetBeatLengthAtTime(referenceTime, beatDivisor);
=======
        public double SnapTime(double referenceTime, double duration) => editorBeatmap.SnapTime(referenceTime, duration);

        public double GetBeatLengthAtTime(double referenceTime) => editorBeatmap.GetBeatLengthAtTime(referenceTime);
>>>>>>> ccf91188

        public int BeatDivisor => beatDivisor.Value;
    }
}<|MERGE_RESOLUTION|>--- conflicted
+++ resolved
@@ -353,15 +353,9 @@
             beatmapManager.Export(Beatmap.Value.BeatmapSetInfo);
         }
 
-<<<<<<< HEAD
-        public double SnapTime(double referenceTime, double duration, int beatDivisor) => editorBeatmap.SnapTime(referenceTime, duration, beatDivisor);
-
-        public double GetBeatLengthAtTime(double referenceTime, int beatDivisor) => editorBeatmap.GetBeatLengthAtTime(referenceTime, beatDivisor);
-=======
         public double SnapTime(double referenceTime, double duration) => editorBeatmap.SnapTime(referenceTime, duration);
 
         public double GetBeatLengthAtTime(double referenceTime) => editorBeatmap.GetBeatLengthAtTime(referenceTime);
->>>>>>> ccf91188
 
         public int BeatDivisor => beatDivisor.Value;
     }
