--- conflicted
+++ resolved
@@ -1,68 +1,66 @@
-﻿// Copyright (c) 2007-2018 ppy Pty Ltd <contact@ppy.sh>.
-// Licensed under the MIT Licence - https://raw.githubusercontent.com/ppy/osu/master/LICENCE
-
-using System;
-using System.IO;
-using System.Linq;
-using System.Runtime;
-using osu.Framework;
-using osu.Framework.Platform;
-using osu.Game.IPC;
-
-namespace osu.Desktop
-{
-    public static class Program
-    {
-        [STAThread]
-        public static int Main(string[] args)
-        {
-<<<<<<< HEAD
-            // required to initialise native SQLite libraries on some platforms.
-            SQLitePCL.Batteries_V2.Init();
-=======
-            if (!RuntimeInfo.IsMono)
-                useMulticoreJit();
->>>>>>> c9276ce2
-
-            // Back up the cwd before DesktopGameHost changes it
-            var cwd = Environment.CurrentDirectory;
-
-            using (DesktopGameHost host = Host.GetSuitableHost(@"osu", true))
-            {
-                if (!host.IsPrimaryInstance)
-                {
-                    var importer = new ArchiveImportIPCChannel(host);
-                    // Restore the cwd so relative paths given at the command line work correctly
-                    Directory.SetCurrentDirectory(cwd);
-                    foreach (var file in args)
-                    {
-                        Console.WriteLine(@"Importing {0}", file);
-                        if (!importer.ImportAsync(Path.GetFullPath(file)).Wait(3000))
-                            throw new TimeoutException(@"IPC took too long to send");
-                    }
-                }
-                else
-                {
-                    switch (args.FirstOrDefault() ?? string.Empty)
-                    {
-                        case "--tests":
-                            host.Run(new OsuTestBrowser());
-                            break;
-                        default:
-                            host.Run(new OsuGameDesktop(args));
-                            break;
-                    }
-                }
-
-                return 0;
-            }
-        }
-
-        private static void useMulticoreJit()
-        {
-            var directory = Directory.CreateDirectory(Path.Combine(AppDomain.CurrentDomain.BaseDirectory, "Profiles"));
-            ProfileOptimization.SetProfileRoot(directory.FullName);
-            ProfileOptimization.StartProfile("Startup.Profile");
-        }
-    }
-}
+﻿// Copyright (c) 2007-2018 ppy Pty Ltd <contact@ppy.sh>.
+// Licensed under the MIT Licence - https://raw.githubusercontent.com/ppy/osu/master/LICENCE
+
+using System;
+using System.IO;
+using System.Linq;
+using System.Runtime;
+using osu.Framework;
+using osu.Framework.Platform;
+using osu.Game.IPC;
+
+namespace osu.Desktop
+{
+    public static class Program
+    {
+        [STAThread]
+        public static int Main(string[] args)
+        {
+            // required to initialise native SQLite libraries on some platforms.
+            SQLitePCL.Batteries_V2.Init();
+
+            if (!RuntimeInfo.IsMono)
+                useMulticoreJit();
+
+            // Back up the cwd before DesktopGameHost changes it
+            var cwd = Environment.CurrentDirectory;
+
+            using (DesktopGameHost host = Host.GetSuitableHost(@"osu", true))
+            {
+                if (!host.IsPrimaryInstance)
+                {
+                    var importer = new ArchiveImportIPCChannel(host);
+                    // Restore the cwd so relative paths given at the command line work correctly
+                    Directory.SetCurrentDirectory(cwd);
+                    foreach (var file in args)
+                    {
+                        Console.WriteLine(@"Importing {0}", file);
+                        if (!importer.ImportAsync(Path.GetFullPath(file)).Wait(3000))
+                            throw new TimeoutException(@"IPC took too long to send");
+                    }
+                }
+                else
+                {
+                    switch (args.FirstOrDefault() ?? string.Empty)
+                    {
+                        case "--tests":
+                            host.Run(new OsuTestBrowser());
+                            break;
+                        default:
+                            host.Run(new OsuGameDesktop(args));
+                            break;
+                    }
+                }
+
+                return 0;
+            }
+        }
+
+        private static void useMulticoreJit()
+        {
+            var directory = Directory.CreateDirectory(Path.Combine(AppDomain.CurrentDomain.BaseDirectory, "Profiles"));
+            ProfileOptimization.SetProfileRoot(directory.FullName);
+            ProfileOptimization.StartProfile("Startup.Profile");
+        }
+    }
+}